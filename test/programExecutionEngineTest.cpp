--- conflicted
+++ resolved
@@ -38,7 +38,6 @@
 
 #include "data/dataHandler.h"
 #include "data/primitiveTypeArray.h"
-#include "data/primitiveTypeArray2D.h"
 #include "data/untypedSharedPtr.h"
 #include "instructions/addPrimitiveType.h"
 #include "instructions/lambdaInstruction.h"
@@ -67,7 +66,6 @@
             *(new Data::PrimitiveTypeArray<int>((unsigned int)size1)));
         vect.push_back(
             *(new Data::PrimitiveTypeArray<double>((unsigned int)size2)));
-        vect.push_back(*(new Data::PrimitiveTypeArray2D<double>(size1, size2)));
 
         ((Data::PrimitiveTypeArray<double>&)vect.at(1).get())
             .setDataAt(typeid(double), 25, value0);
@@ -75,107 +73,50 @@
             .setDataAt(typeid(double), 5, value2);
         ((Data::PrimitiveTypeArray<double>&)vect.at(1).get())
             .setDataAt(typeid(double), 6, value3);
-        ((Data::PrimitiveTypeArray2D<double>&)vect.at(2).get())
-            .setDataAt(typeid(double), 0, value0);
-        ((Data::PrimitiveTypeArray2D<double>&)vect.at(2).get())
-            .setDataAt(typeid(double), 1, value1);
-        ((Data::PrimitiveTypeArray2D<double>&)vect.at(2).get())
-            .setDataAt(typeid(double), 24, value0);
-        ((Data::PrimitiveTypeArray2D<double>&)vect.at(2).get())
-            .setDataAt(typeid(double), 25, value0);
 
         set.add(*(new Instructions::AddPrimitiveType<double>()));
-        set.add(*new Instructions::LambdaInstruction<const double,
-                                                     const double>(
-            [](const double a, const double b) {
-                return b==0 ? a: a*b;
-            }));        
+        set.add(
+            *new Instructions::LambdaInstruction<const double, const double>(
+                [](const double a, const double b) {
+                    return b == 0 ? a : a * b;
+                }));
         set.add(*new Instructions::LambdaInstruction<const double[2],
                                                      const double[2]>(
             [](const double a[2], const double b[2]) {
                 return a[0] * b[0] + a[1] * b[1];
             }));
-<<<<<<< HEAD
         set.add(*new Instructions::LambdaInstruction<const double>(
-            [](const double a) {
-                return 0;
-=======
-        set.add(*new Instructions::LambdaInstruction<const double[2][2]>(
-            [](const double a[2][2]) {
-                double res = 0.0;
-                for (auto h = 0; h < 2; h++) {
-                    for (auto w = 0; w < 2; w++) {
-                        res += a[h][w];
-                    }
-                }
-                return res / 4.0;
->>>>>>> d2af4c4b
-            }));
+            [](const double a) { return 0; }));
 
         e = new Environment(set, vect, 8, 5);
-        p = new Program::Program(*e,5);
+        p = new Program::Program(*e, 5);
 
         Program::Line& l0 = p->addNewLine();
-<<<<<<< HEAD
         l0.setInstructionIndex(0); // Instruction is addPrimitiveType<double>.
         l0.setOperand(0, 0, 5);    // 1st operand: 6th register.
         l0.setOperand(1, 3, 25);   // 2nd operand: 26th double in the
                                    // PrimitiveTypeArray of double.
         l0.setDestinationIndex(1); // Destination is resgister at index 1
-=======
-        l0.setInstructionIndex(
-            3); // Instruction is lambdaInstruction<double[2][2]>.
-        l0.setOperand(0, 3, 0);    // 1st operand: 4 values in 2D array
-        l0.setDestinationIndex(5); // Destination is resgister at index 5 (6th)
->>>>>>> d2af4c4b
-
+
+        // Intron line
         Program::Line& l1 = p->addNewLine();
-<<<<<<< HEAD
-        l1.setInstructionIndex(3); 
-        l1.setOperand(0, 0, 3);            // 1st operand: 3rd register.
-        l1.setDestinationIndex(0);         // Destination is register at index 0
-=======
-        l1.setInstructionIndex(0); // Instruction is addPrimitiveType<double>.
-        l1.setOperand(0, 0, 5);    // 1st operand: 6th register.
-        l1.setOperand(1, 2, 25);   // 2nd operand: 26th double in the
-                                   // PrimitiveTypeArray of double.
-        l1.setDestinationIndex(1); // Destination is resgister at index 1
->>>>>>> d2af4c4b
-
-        // Intron line
+        l1.setInstructionIndex(3);
+        l1.setOperand(0, 0, 3);    // 1st operand: 3rd register.
+        l1.setDestinationIndex(0); // Destination is register at index 0
+
         Program::Line& l2 = p->addNewLine();
-<<<<<<< HEAD
         l2.setInstructionIndex(1);
-        l2.setOperand(0, 0, 1);     // 1st operand: 1st register.
-        l2.setOperand(1, 0, 2);     // 1st operand: 2nd register.
-        l2.setDestinationIndex(0);  // Destination is register at index 0
-=======
-        l2.setInstructionIndex(
-            1); // Instruction is MultByConstParam<double, float>.
-        l2.setOperand(0, 0, 3);            // 1st operand: 3rd register.
-        l2.setParameter(0, (float)value0); // Parameter is set to value1 (=2.3f)
-        l2.setDestinationIndex(0);         // Destination is register at index 0
->>>>>>> d2af4c4b
+        l2.setOperand(0, 0, 1);    // 1st operand: 1st register.
+        l2.setOperand(1, 0, 2);    // 1st operand: 2nd register.
+        l2.setDestinationIndex(0); // Destination is register at index 0
 
         Program::Line& l3 = p->addNewLine();
         l3.setInstructionIndex(
-            1); // Instruction is MultByConstParam<double, float>.
-        l3.setOperand(0, 0, 1);     // 1st operand: 1th register.
-        l3.setParameter(0, value1); // Parameter is set to value1 (=0.2f)
-        l3.setDestinationIndex(0);  // Destination is register at index 0
-
-        Program::Line& l4 = p->addNewLine();
-        l4.setInstructionIndex(
             2);                 // Instruction is LambdaInstruction<double[2]>.
-<<<<<<< HEAD
         l3.setOperand(0, 0, 0); // 1st operand: 0th and 1st registers.
         l3.setOperand(1, 3, 5); // 2nd operand : 6th and 7th double in the
-=======
-        l4.setOperand(0, 0, 0); // 1st operand: 0th and 1st registers.
-        l4.setOperand(1, 2, 5); // 2nd operand : 6th and 7th double in the
->>>>>>> d2af4c4b
                                 // PrimitiveTypeArray of double.
-        l4.setDestinationIndex(0); // Destination is register at index 0
+        l3.setDestinationIndex(0); // Destination is register at index 0
 
         // Mark intron lines
         ASSERT_EQ(p->identifyIntrons(), 1);
@@ -187,11 +128,9 @@
         delete e;
         delete (&(vect.at(0).get()));
         delete (&(vect.at(1).get()));
-        delete (&(vect.at(2).get()));
         delete (&set.getInstruction(0));
         delete (&set.getInstruction(1));
         delete (&set.getInstruction(2));
-        delete (&set.getInstruction(3));
     }
 };
 
@@ -242,11 +181,8 @@
     ASSERT_TRUE(progExecEng.next())
         << "Program has three line so going to the next line after "
            "initialization should succeed.";
-    ASSERT_TRUE(progExecEng.next())
-        << "Program has three line so going to the next line after "
-           "initialization should succeed.";
     ASSERT_FALSE(progExecEng.next())
-        << "Program has three line so going to the next line four times after "
+        << "Program has three line so going to the next line three times after "
            "initialization should not succeed.";
 }
 
@@ -259,9 +195,8 @@
     ASSERT_EQ(&progExecEng.getCurrentLine(), &p->getLine(0))
         << "First line of the Program not accessible from the "
            "ProgramExecutionEngine.";
-    progExecEng.next();
     progExecEng.next(); // Skips the intron automatically
-    ASSERT_EQ(&progExecEng.getCurrentLine(), &p->getLine(3))
+    ASSERT_EQ(&progExecEng.getCurrentLine(), &p->getLine(2))
         << "Second line of the Program not accessible from the "
            "ProgramExecutionEngine.";
 }
@@ -269,8 +204,6 @@
 TEST_F(ProgramExecutionEngineTest, getCurrentInstruction)
 {
     Program::ProgramExecutionEngine progExecEng(*p);
-
-    progExecEng.next();
 
     // Valid since the program has more than 0 line and program counter is
     // initialized to 0.
@@ -290,37 +223,10 @@
     std::vector<Data::UntypedSharedPtr> operands;
 
     progExecEng.next();
+    progExecEng.next();
 
     // From Fixture:
-    // Program line 1
-    // Instruction is AddPrimitiveType<double>.
-    // Operands are: 6th (index = 5) register and 26th (index = 25) element of
-    // an double array.
-    ASSERT_NO_THROW(progExecEng.fetchCurrentOperands(operands))
-        << "Fetching the operands of a valid Program from fixtures failed.";
-    // Check number of operands
-    ASSERT_EQ(operands.size(), 2)
-        << "Incorrect number of operands were fetched by previous call.";
-    // Check operand value. Register is 0.0, array element is value0: 2.3
-    ASSERT_EQ((double)*((operands.at(0)).getSharedPointer<const double>()), 0.0)
-        << "Value of fetched operand from register is incorrect.";
-    ASSERT_EQ((double)*((operands.at(1)).getSharedPointer<const double>()),
-              value0)
-        << "Value of fetched operand from array is incorrect compared to Test "
-           "fixture.";
-}
-
-TEST_F(ProgramExecutionEngineTest, fetchCompositeOperands)
-{
-    Program::ProgramExecutionEngine progExecEng(*p);
-    std::vector<Data::UntypedSharedPtr> operands;
-
-    progExecEng.next();
-    progExecEng.next();
-    progExecEng.next();
-
-    // From Fixture:
-    // Program line 4
+    // Program line 3
     // Instruction is LambdaInstruction<double[]>
     // Operands are: index 0 and 1 registers register and index 5 and 6 elements
     // of an double array.
@@ -331,21 +237,16 @@
         << "Incorrect number of operands were fetched by previous call.";
     // Check operand value. Registers are 0.0, array element is value2 and
     // value3
-    ASSERT_EQ(((operands.at(0)).getSharedPointer<const double[]>()).get()[0],
-              0.0)
+    ASSERT_EQ(((operands.at(0)).getSharedPointer<const double[]>()).get()[0], 0.0)
         << "Value of fetched operand from register is incorrect.";
-    ASSERT_EQ(((operands.at(0)).getSharedPointer<const double[]>()).get()[1],
-              0.0)
+    ASSERT_EQ(((operands.at(0)).getSharedPointer<const double[]>()).get()[1], 0.0)
         << "Value of fetched operand from register is incorrect.";
-    ASSERT_EQ(((operands.at(1)).getSharedPointer<const double[]>()).get()[0],
-              value2)
+    ASSERT_EQ(((operands.at(1)).getSharedPointer<const double[]>()).get()[0], value2)
         << "Value of fetched operand from array is incorrect.";
-    ASSERT_EQ(((operands.at(1)).getSharedPointer<const double[]>()).get()[1],
-              value3)
+    ASSERT_EQ(((operands.at(1)).getSharedPointer<const double[]>()).get()[1], value3)
         << "Value of fetched operand from array is incorrect.";
 }
 
-<<<<<<< HEAD
 TEST_F(ProgramExecutionEngineTest, fetchCompositeOperands)
 {
     Program::ProgramExecutionEngine progExecEng(*p);
@@ -367,33 +268,6 @@
               value0)
         << "Value of fetched operand from array is incorrect compared to Test "
            "fixture.";
-=======
-TEST_F(ProgramExecutionEngineTest, fetchParameters)
-{
-    Program::ProgramExecutionEngine progExecEng(*p);
-    std::vector<std::reference_wrapper<const Parameter>> parameters;
-
-    // First line of fixture has no parameters. Just check that nothing is
-    // thrown.
-    ASSERT_NO_THROW(progExecEng.fetchCurrentParameters(parameters))
-        << "Fetching the parameters of a valid Program from fixtures failed.";
-    ASSERT_EQ(parameters.size(), 0)
-        << "Since first line of the Program refers to an instruction using no "
-           "Parameter, the vector should remain empty.";
-
-    progExecEng.next();
-    progExecEng.next();
-
-    ASSERT_NO_THROW(progExecEng.fetchCurrentParameters(parameters))
-        << "Fetching the parameters of a valid Program from fixtures failed.";
-    // Check number of parameters
-    ASSERT_EQ(parameters.size(), 1)
-        << "Incorrect number of operands were fetched by previous call.";
-    // Check parameter value (set in fixture). value1: 0.2f (+/- the parameter
-    // floating precision)
-    ASSERT_NEAR((float)parameters.at(0).get(), value1, PARAM_FLOAT_PRECISION)
-        << "Value of fetched parameter is incorrect.";
->>>>>>> d2af4c4b
 }
 
 TEST_F(ProgramExecutionEngineTest, executeCurrentLine)
@@ -403,19 +277,13 @@
     ASSERT_NO_THROW(progExecEng.executeCurrentLine())
         << "Execution of the first line of the program from Fixture should not "
            "fail.";
-    progExecEng.next();
+    progExecEng.next(); // Skips the intron automatically
     ASSERT_NO_THROW(progExecEng.executeCurrentLine())
         << "Execution of the second line of the program from Fixture should "
-           "not "
-           "fail.";
-    progExecEng.next(); // Skips the intron automatically
-    ASSERT_NO_THROW(progExecEng.executeCurrentLine())
-        << "Execution of the third line of the program from Fixture should "
            "not fail.";
     progExecEng.next();
     ASSERT_NO_THROW(progExecEng.executeCurrentLine())
-        << "Execution of the fourth line of the program from Fixture should "
-           "not "
+        << "Execution of the third line of the program from Fixture should not "
            "fail.";
     progExecEng.next();
     ASSERT_THROW(progExecEng.executeCurrentLine(), std::out_of_range)
@@ -427,7 +295,7 @@
     Program::ProgramExecutionEngine progExecEng(*p);
 
     // Create a new program
-    Program::Program p2(*e,0);
+    Program::Program p2(*e, 0);
 
     ASSERT_NO_THROW(progExecEng.setProgram(p2))
         << "Setting a new Program with a valid Environment for a "
@@ -438,17 +306,17 @@
     otherVect.push_back(
         *(new Data::PrimitiveTypeArray<int>((unsigned int)size2)));
     Environment otherE(set, otherVect, 2, 5);
-    Program::Program p3(otherE,0);
+    Program::Program p3(otherE, 0);
 
     ASSERT_THROW(progExecEng.setProgram(p3), std::runtime_error)
         << "Setting a Program with an incompatible Environment should not be "
            "possible.";
 
-	//add programs with parameters.
-	Program::Program p4(*e, 5);
-	Program::Program p5(*e, 5);
-	ASSERT_NO_THROW(progExecEng.setProgram(p4));
-	ASSERT_NO_THROW(progExecEng.setProgram(p5));
+    // add programs with parameters.
+    Program::Program p4(*e, 5);
+    Program::Program p5(*e, 5);
+    ASSERT_NO_THROW(progExecEng.setProgram(p4));
+    ASSERT_NO_THROW(progExecEng.setProgram(p5));
 
     // Clean up
     delete &otherVect.at(0).get();
@@ -464,11 +332,11 @@
     otherVect.push_back(*vect.at(1).get().clone());
 
     ASSERT_NO_THROW(progExecEng.setDataSources(otherVect))
-        << "Setting a new valid set of Data Sources failed."; 
-	
-	// Create a new compatible set of dataSources and add parameters
-	Program::Program p4(*e, 5);
-	ASSERT_NO_THROW(progExecEng.setProgram(p4));
+        << "Setting a new valid set of Data Sources failed.";
+
+    // Create a new compatible set of dataSources and add parameters
+    Program::Program p4(*e, 5);
+    ASSERT_NO_THROW(progExecEng.setProgram(p4));
 
     ASSERT_NO_THROW(progExecEng.setDataSources(otherVect))
         << "Setting a new valid set of Data Sources failed.";
@@ -478,7 +346,6 @@
     delete &otherVect.at(1).get();
     otherVect.pop_back();
     otherVect.pop_back();
-
 
     // Create a new incompatible set of dataSources
     // although it has the same type and size of data, id of the
@@ -501,14 +368,8 @@
     Program::ProgramExecutionEngine progExecEng(*p);
     double result;
 
-<<<<<<< HEAD
     double r1 = value0;
     double r0 = r1;
-=======
-    double r6 = (value0 + value1 + value0 + value0) / 4;
-    double r1 = value0 + r6;
-    double r0 = r1 * (Parameter(value1)).operator float();
->>>>>>> d2af4c4b
     r0 = r0 * value2 + r1 * value3;
 
     ASSERT_NO_THROW(result = progExecEng.executeProgram())
@@ -518,14 +379,10 @@
         << "Result of the program from Fixture is not as expected.";
 
     // Introduce a new line in the program to test the throw
-    Program::Line& l5 = p->addNewLine();
-    // Instruction 4 does not exist. Must deactivate checks to write this
+    Program::Line& l4 = p->addNewLine();
+    // Instruction 3 does not exist. Must deactivate checks to write this
     // instruction
-<<<<<<< HEAD
     l4.setInstructionIndex(4, false);
-=======
-    l5.setInstructionIndex(4, false);
->>>>>>> d2af4c4b
     ASSERT_THROW(progExecEng.executeProgram(), std::out_of_range)
         << "Program line using a incorrect Instruction index should throw an "
            "exception.";
