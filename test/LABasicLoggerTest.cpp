--- conflicted
+++ resolved
@@ -47,23 +47,9 @@
     const size_t size2{32};
     std::vector<std::reference_wrapper<const Data::DataHandler>> vect;
     Instructions::Set set;
-<<<<<<< HEAD
-    Environment *e = NULL;
-    TPG::TPGGraph *tpg = NULL;
-    uint64_t generation = 1;
-    std::multimap<std::shared_ptr<Learn::EvaluationResult>, const TPG::TPGVertex *> *results =
-            new std::multimap<std::shared_ptr<Learn::EvaluationResult>, const TPG::TPGVertex *>();
-
-
-    void SetUp() override {
-        vect.emplace_back(
-                *(new Data::PrimitiveTypeArray<double>((unsigned int) size1)));
-        vect.emplace_back(
-                *(new Data::PrimitiveTypeArray<float>((unsigned int) size2)));
-=======
     Environment* e = NULL;
     TPG::TPGGraph* tpg = NULL;
-    uint64_t generation = 0;
+    uint64_t generation = 1;
     std::multimap<std::shared_ptr<Learn::EvaluationResult>,
                   const TPG::TPGVertex*>* results =
         new std::multimap<std::shared_ptr<Learn::EvaluationResult>,
@@ -75,7 +61,6 @@
             *(new Data::PrimitiveTypeArray<double>((unsigned int)size1)));
         vect.emplace_back(
             *(new Data::PrimitiveTypeArray<float>((unsigned int)size2)));
->>>>>>> 95ce7742
 
         set.add(*(new Instructions::AddPrimitiveType<float>()));
         set.add(*(new Instructions::MultByConstParam<double, float>()));
@@ -87,19 +72,10 @@
         auto res2 = new Learn::EvaluationResult(10, 2);
         auto v1(new TPG::TPGAction(0));
         auto v2(new TPG::TPGAction(0));
-<<<<<<< HEAD
-        results->insert(
-                std::pair<std::shared_ptr<Learn::EvaluationResult>, const TPG::TPGVertex *>(
-                        res1, v1));
-        results->insert(
-                std::pair<std::shared_ptr<Learn::EvaluationResult>, const TPG::TPGVertex *>(
-                        res2, v2));
-=======
         results->insert(std::pair<std::shared_ptr<Learn::EvaluationResult>,
                                   const TPG::TPGVertex*>(res1, v1));
         results->insert(std::pair<std::shared_ptr<Learn::EvaluationResult>,
                                   const TPG::TPGVertex*>(res2, v2));
->>>>>>> 95ce7742
     }
 
     void TearDown() override
@@ -118,13 +94,8 @@
     }
 };
 
-<<<<<<< HEAD
-
-TEST_F(LABasicLoggerTest, Constructor) {
-=======
-TEST_F(LABasicLoggerTest, ConstructorAndlogHeader)
-{
->>>>>>> 95ce7742
+TEST_F(LABasicLoggerTest, Constructor)
+{
     ASSERT_NO_THROW(Log::LABasicLogger l);
     ASSERT_NO_THROW(Log::LABasicLogger l(std::cerr));
 }
@@ -157,13 +128,8 @@
     ASSERT_EQ("Duration(valid)", result[13]);
 }
 
-<<<<<<< HEAD
-
-TEST_F(LABasicLoggerTest, logAfterPopulateTPG) {
-=======
 TEST_F(LABasicLoggerTest, logAfterPopulateTPG)
 {
->>>>>>> 95ce7742
     std::stringstream strStr;
     Log::LABasicLogger l(strStr);
 
@@ -192,37 +158,17 @@
     for (std::string s2; iss >> s2;)
         result.push_back(s2);
 
-<<<<<<< HEAD
     ASSERT_DOUBLE_EQ(5.00, std::stod(result[0]));
     ASSERT_DOUBLE_EQ(7.50, std::stod(result[1]));
     ASSERT_DOUBLE_EQ(10.00, std::stod(result[2]));
 }
 
-TEST_F(LABasicLoggerTest, logAfterValidate) {
+TEST_F(LABasicLoggerTest, logAfterValidate)
+{
     std::stringstream strStr;
     Log::LABasicLogger l(strStr);
 
     l.logAfterValidate(*results);
-=======
-    ASSERT_DOUBLE_EQ(5.00, std::stod(result[8]));
-    ASSERT_DOUBLE_EQ(7.50, std::stod(result[9]));
-    ASSERT_DOUBLE_EQ(10.00, std::stod(result[10]));
-    ASSERT_TRUE(std::stod(result[11]) >= 0.0)
-        << "eval duration should be positive";
-}
-
-TEST_F(LABasicLoggerTest, logAfterDecimate)
-{
-    std::stringstream strStr;
-    Log::LABasicLogger l(strStr);
-
-    // little sleep to delay the total_time value (while the "checkpoint" of the
-    // logger will be reset)
-    double timeToWaitMili = 10;
-    std::this_thread::sleep_for(std::chrono::milliseconds(10));
-
-    l.logAfterDecimate(*tpg);
->>>>>>> 95ce7742
     std::string s = strStr.str();
     // putting each element seperated by blanks in a tab
     std::vector<std::string> result;
@@ -242,20 +188,13 @@
     ASSERT_NO_THROW(l.logAfterDecimate(*tpg));
 }
 
-<<<<<<< HEAD
-TEST_F(LABasicLoggerTest, logEndOfTraining) {
+TEST_F(LABasicLoggerTest, logEndOfTraining)
+{
     // To test chrono, we will wait, use chronoFromNow() which resets the
     // "checkpoint" time, then call logAfterEvaluate() which will register
     // evalTime and call logEndOfTraining() which shall log the duration from
     // checkpoint and from start.
     // The total duration should be larger than the evalTime
-=======
-TEST_F(LABasicLoggerTest, ChronoFromNow)
-{
-    // to test chrono, we will wait, use chronoFromNow() which resets the
-    // "checkpoint" time and call logAfterDecimate() which shall print the
-    // duration from checkpoint and from start
->>>>>>> 95ce7742
 
     std::stringstream strStr;
     Log::LABasicLogger l(strStr);
@@ -282,7 +221,7 @@
     for (std::string s2; iss >> s2;)
         result.push_back(s2);
 
-<<<<<<< HEAD
+
     double evalTime = std::stod(result[0]);
     double validTime = std::stod(result[1]);
     double totTime = std::stod(result[2]);
@@ -294,13 +233,4 @@
                                 << "Total time should be larger than the time we waited !";
 
     ASSERT_TRUE(result.size()==5) << "logEndOfTraining with and without valid should have 3+2=5 elements";
-
-=======
-    double decimTime = std::stod(result[8]);
-    double totTime = std::stod(result[9]);
-    ASSERT_TRUE(totTime > decimTime)
-        << "Total time should be the largest duration !";
-    ASSERT_TRUE(totTime >= timeToWaitMili / 1000)
-        << "Total time should be larger than the time we waited !";
->>>>>>> 95ce7742
 }