#include <gtest/gtest.h>
#include <iostream>
#include <fstream>

#include "dataHandlers/dataHandler.h"
#include "dataHandlers/primitiveTypeArray.h"
#include "instructions/addPrimitiveType.h"
#include "instructions/multByConstParam.h"
#include "program/program.h"
#include "program/line.h"
#include "tpg/tpgVertex.h"
#include "tpg/tpgTeam.h"
#include "tpg/tpgAction.h"
#include "tpg/tpgEdge.h"
#include "tpg/tpgGraph.h"
#include "learn/learningParameters.h"

#include "importer/tpgGraphDotImporter.h"
#include "exporter/tpgGraphDotExporter.h"

#include <fstream>


class ImporterTest : public ::testing::Test {
public:
	ImporterTest() : tpg(NULL) {};

protected:
	const size_t size1{ 24 };
	std::vector<std::reference_wrapper<const DataHandlers::DataHandler>> vect;
	Instructions::Set set;
	Environment* e = NULL;
	std::vector<std::shared_ptr<Program::Program>> progPointers;
	Exporter::TPGGraphDotExporter* dotExporter = NULL;

	TPG::TPGGraph* tpg;
	std::vector<const TPG::TPGEdge*> edges;

	std::fstream failpfile;
	std::fstream pfile;


	virtual void SetUp() {
		// Setup environment
		vect.push_back(*(new DataHandlers::PrimitiveTypeArray<double>((unsigned int)size1)));

		// Put a 1 in the dataHandler to make it easy to have non-zero return in Programs.
		((DataHandlers::PrimitiveTypeArray<double>&)vect.at(0).get()).setDataAt(typeid(PrimitiveType<double>), 0, 1.0);

		set.add(*(new Instructions::AddPrimitiveType<double>()));
		set.add(*(new Instructions::MultByConstParam<double, float>()));
		e = new Environment(set, vect, 8);
		tpg = new TPG::TPGGraph(*e);

		// Create 10 programs
		for (int i = 0; i < 9; i++) {
			progPointers.push_back(std::shared_ptr<Program::Program>(new Program::Program(*e)));
		}

		//add instructions to at least one program.
		for(int i = 0; i < 3; i++)
		{
			Program::Line & l = progPointers.at(0).get()->addNewLine();
			l.setInstructionIndex(0);
			l.setDestinationIndex(1);
			l.setParameter(0, 0.2f);
			l.setOperand(0,0,1);
		}

		// Create a TPG 
		// (T= Team, A= Action)
		// 
		//  .--.  .------. 
		//  v   \ v      |
		// T0---->T1---->T2     T4
		// |     /| \    |      |
		// v    / v  \   v      v
		// A0<-'  A1  `->A2     A3   A4
		// 
		// With four action and four teams
		// All Edges have a unique Program, except T1->A0 and T0->A0 which 
		// share the same program: progPointers.at(0)
		for (int i = 0; i < 4; i++) {
			tpg->addNewTeam();
		}
		for (int i = 0; i < 4; i++) {
			// Each action is linked to a team (and vice-versa)
			tpg->addNewAction(i);
			edges.push_back(&tpg->addNewEdge(*tpg->getVertices().at(i), *tpg->getVertices().back(), progPointers.at(i)));
		}

		// Add an additional Root Action
		tpg->addNewAction(4);

		// Add new Edges between teams
		edges.push_back(&tpg->addNewEdge(*tpg->getVertices().at(0), *tpg->getVertices().at(1), progPointers.at(4)));
		edges.push_back(&tpg->addNewEdge(*tpg->getVertices().at(1), *tpg->getVertices().at(2), progPointers.at(5)));
		edges.push_back(&tpg->addNewEdge(*tpg->getVertices().at(1), *tpg->getVertices().at(0), progPointers.at(8)));

		// Add a cyclic edge
		edges.push_back(&tpg->addNewEdge(*tpg->getVertices().at(2), *tpg->getVertices().at(1), progPointers.at(6)));

		// Add new outgoing edge to one team
		edges.push_back(&tpg->addNewEdge(*tpg->getVertices().at(1), *tpg->getVertices().at(4), progPointers.at(0)));
		edges.push_back(&tpg->addNewEdge(*tpg->getVertices().at(1), *tpg->getVertices().at(6), progPointers.at(7)));

		// Check the characteristics
		ASSERT_EQ(tpg->getNbVertices(), 9);
		ASSERT_EQ(tpg->getEdges().size(), 10);
		ASSERT_EQ(tpg->getRootVertices().size(), 2);

		// Save the graph in a dot file.
		Exporter::TPGGraphDotExporter dotexporter ("exported_tpg.dot", *tpg);
		dotexporter.print();

		failpfile.open("fail_file.dot", std::fstream::out);
		//the header isrepresented by 3 lines
		failpfile<<"a\na\na\n";
		for (int i = 0; i < 1025; i++)
			failpfile << 'a';
		failpfile.close();

		tpg->clear();

		// Create another TPG graph
		// (T= Team, A= Action)
		// 
		//			T0 ---> A0
		//		   /  \
		//		  /    \
		//		 |      |
		//	A1<--T1 <-- T2-->A2
		//		 |
		//       v
		//		A3

		for (int i = 0; i < 3; i++) {
			tpg->addNewTeam();
		}
		tpg->addNewAction(0);
		edges.push_back(&tpg->addNewEdge(*tpg->getVertices().at(0), *tpg->getVertices().back(), progPointers.at(0)));
		tpg->addNewAction(1); 
		edges.push_back(&tpg->addNewEdge(*tpg->getVertices().at(1), *tpg->getVertices().back(), progPointers.at(1)));
		tpg->addNewAction(2); 
		edges.push_back(&tpg->addNewEdge(*tpg->getVertices().at(2), *tpg->getVertices().back(), progPointers.at(2)));
		tpg->addNewAction(3); 
		edges.push_back(&tpg->addNewEdge(*tpg->getVertices().at(1), *tpg->getVertices().back(), progPointers.at(3)));

		// Add new Edges between teams
		edges.push_back(&tpg->addNewEdge(*tpg->getVertices().at(0), *tpg->getVertices().at(1), progPointers.at(4)));
		edges.push_back(&tpg->addNewEdge(*tpg->getVertices().at(0), *tpg->getVertices().at(2), progPointers.at(5)));
		edges.push_back(&tpg->addNewEdge(*tpg->getVertices().at(2), *tpg->getVertices().at(1), progPointers.at(8)));

		// Save the graph in a dot file.
		Exporter::TPGGraphDotExporter exporter2("exported_tpg2.dot", *tpg);
		exporter2.print();
	}

	virtual void TearDown() {
		delete tpg;
		delete e;
		delete (&(vect.at(0).get()));
		delete (&set.getInstruction(0));
		delete (&set.getInstruction(1));
	}
};

TEST_F(ImporterTest, Constructor) {
	Importer::TPGGraphDotImporter* dotImporter;
	ASSERT_NO_THROW(dotImporter = new Importer::TPGGraphDotImporter("exported_tpg.dot",*e)) << "The TPGGraphDotExporter could not be constructed with a valid file path.";

	ASSERT_NO_THROW(delete dotImporter;) << "TPGGraphDotExporter could not be deleted.";

	ASSERT_THROW(dotImporter = new Importer::TPGGraphDotImporter("XXX://INVALID_PATH", *e), std::runtime_error) << "The TPGGraphDotExplorer construction should fail with an invalid path.";
}

TEST_F(ImporterTest, importGraph)
{
	Importer::TPGGraphDotImporter dotImporter("exported_tpg.dot",*e);

	//assert that we can import a tpg graph from a file
	ASSERT_NO_THROW(dotImporter.importGraph()) << "The Graph import failed.";

	//actually import the model
	TPG::TPGGraph imported_model = std::move(dotImporter.importGraph());

	// Check the imported graph characteristics
	ASSERT_EQ(imported_model.getNbVertices(), 9) << "the wrong number of vertices have been created.";
	ASSERT_EQ(imported_model.getEdges().size(), 10) << "the wrong number of edges have been created.";
	ASSERT_EQ(imported_model.getRootVertices().size(), 2) << "the wrong number of root teams have been created.";
}

<<<<<<< HEAD
}


TEST_F(ImporterTest, readLineFromFile) {
	std::ofstream myfile;
	Importer::TPGGraphDotImporter* dotImporter;

	myfile.open ("wrongfile.dot");
	for (int i = 0; i < 1025; i++)
	    myfile << "aa";
    myfile.close();
	ASSERT_NO_THROW(dotImporter = new Importer::TPGGraphDotImporter("wrongfile.dot",*e)) << "The TPGGraphDotExporter could not be constructed with a valid file path.";

	ASSERT_THROW(dotImporter->importGraph(),std::ifstream::failure) << "Reading more than MAX_READ_SIZE(1024) should fail -- function ReadLineFromFile";
=======
TEST_F(ImporterTest, readLineFromFile)
{
	Importer::TPGGraphDotImporter dotImporter("fail_file.dot", *e);

	//assert that we can import a tpg graph from a file
	ASSERT_THROW(dotImporter.importGraph(), std::ifstream::failure) << "The line should be too long to be read.";
}

TEST_F(ImporterTest, readLinkTeamProgram)
{
	Importer::TPGGraphDotImporter dotImporter("exported_tpg2.dot", *e);

	//assert that we can import a tpg graph from a file
	ASSERT_NO_THROW(dotImporter.importGraph()) << "Everything should be fine";
>>>>>>> 11332ae6
}<|MERGE_RESOLUTION|>--- conflicted
+++ resolved
@@ -190,10 +190,6 @@
 	ASSERT_EQ(imported_model.getRootVertices().size(), 2) << "the wrong number of root teams have been created.";
 }
 
-<<<<<<< HEAD
-}
-
-
 TEST_F(ImporterTest, readLineFromFile) {
 	std::ofstream myfile;
 	Importer::TPGGraphDotImporter* dotImporter;
@@ -205,13 +201,6 @@
 	ASSERT_NO_THROW(dotImporter = new Importer::TPGGraphDotImporter("wrongfile.dot",*e)) << "The TPGGraphDotExporter could not be constructed with a valid file path.";
 
 	ASSERT_THROW(dotImporter->importGraph(),std::ifstream::failure) << "Reading more than MAX_READ_SIZE(1024) should fail -- function ReadLineFromFile";
-=======
-TEST_F(ImporterTest, readLineFromFile)
-{
-	Importer::TPGGraphDotImporter dotImporter("fail_file.dot", *e);
-
-	//assert that we can import a tpg graph from a file
-	ASSERT_THROW(dotImporter.importGraph(), std::ifstream::failure) << "The line should be too long to be read.";
 }
 
 TEST_F(ImporterTest, readLinkTeamProgram)
@@ -220,5 +209,4 @@
 
 	//assert that we can import a tpg graph from a file
 	ASSERT_NO_THROW(dotImporter.importGraph()) << "Everything should be fine";
->>>>>>> 11332ae6
 }