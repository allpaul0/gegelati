--- conflicted
+++ resolved
@@ -3,16 +3,12 @@
 #include <file/parametersParser.h>
 #include <gtest/gtest.h>
 
-<<<<<<< HEAD
-#include "code_gen/tpgGenerationEngine.h"
-=======
 #ifdef _MSC_VER
 // C++17 not available in gcc7 or clang7
 #include <filesystem>
 #endif
 
-#include "code_gen/TpgGenerationEngine.h"
->>>>>>> 592cb5e8
+#include "code_gen/tpgGenerationEngine.h"
 #include "environment.h"
 #include "file/tpgGraphDotImporter.h"
 #include "instructions/lambdaInstruction.h"
@@ -82,8 +78,6 @@
         e = new Environment(set, data, 8);
         tpg = new TPG::TPGGraph(*e);
 
-
-
         cmdCompile = TESTS_DAT_PATH "codeGen/";
 #ifdef _MSC_VER  
         // Set working directory to BIN_DIR_PATH where the "src" directory was
