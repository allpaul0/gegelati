--- conflicted
+++ resolved
@@ -82,13 +82,9 @@
 #elif __GNUC__
 		cmdCompile += "compile.sh " BIN_DIR_PATH " ";
 #endif
-<<<<<<< HEAD
 		cmdCompile += TESTS_DAT_PATH " StickGameBest_TPG";
 		cmdExec += "StickGameBest_TPG";
 		std::cout <<"commande : " << cmdCompile << std::endl;
-=======
-        cmdCompile += " " BIN_DIR_PATH " " TESTS_DAT_PATH " StickGameBest_TPG";
->>>>>>> 85cca9fa
     }
 
     virtual void TearDown() override
