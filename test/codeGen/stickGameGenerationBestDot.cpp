#ifdef CODE_GENERATION

#include <cfloat>
#include <file/parametersParser.h>
#include <gtest/gtest.h>
#include <iostream>

#include "../learn/stickGameAdversarial.h"
#include "code_gen/ProgramGenerationEngine.h"
#include "code_gen/TpgGenerationEngine.h"
#include "environment.h"
#include "file/tpgGraphDotImporter.h"
#include "instructions/lambdaInstruction.h"
#include "instructions/set.h"
#include "tpg/tpgExecutionEngine.h"
#include "tpg/tpgGraph.h"
#include "tpg/tpgVertex.h"

class StickGameGenerationBestDotTest : public ::testing::Test
{
  protected:
    Instructions::Set set;
    Environment* e;
    StickGameAdversarial* le;
    std::vector<std::reference_wrapper<const Data::DataHandler>> data;
    TPG::TPGGraph* tpg;
    TPG::TPGExecutionEngine* tee;
    CodeGen::TPGGenerationEngine* tpgGen;
    File::TPGGraphDotImporter* dot = nullptr;
    std::string cmdCompile;
<<<<<<< HEAD
    std::string cmdExec{"./bin/"};
=======
    std::string cmdExec;
>>>>>>> 17ccabdb
    std::string dataIn;
    TPG::TPGVertex const* rootVertex;

    virtual void SetUp() override
    {

        auto minus = [](int a, int b) -> double {
            return (double)a - (double)b;
        };
        auto cast = [](int a) -> double { return (double)a; };
        auto add = [](double a, double b) -> double { return a + b; };
        auto max = [](double a, double b) -> double { return std::max(a, b); };
        auto nulltest = [](double a) -> double {
            return (a == 0.0) ? 10.0 : 0.0;
        };
        auto modulo = [](double a, double b) -> double {
            if (b != 0.0) {
                return fmod(a, b);
            }
            else {
                return DBL_MIN;
            }
        };

        set.add(*(new Instructions::LambdaInstruction<double, double>(
            "$0 = (($2) != 0.0) ? fmod($1, $2) : DBL_MIN ;", modulo)));
        set.add(*(new Instructions::LambdaInstruction<int, int>(
            "$0 = (double)($1) - (double)($2);", minus)));
        set.add(*(new Instructions::LambdaInstruction<double, double>(
            "$0 = $1 + $2;", add)));
        set.add(*(new Instructions::LambdaInstruction<int>("$0 = (double)($1);",
                                                           cast)));
        set.add(*(new Instructions::LambdaInstruction<double, double>(
            "$0 = (($1) < ($2)) ? ($2) : ($1); ", max)));
        set.add(*(new Instructions::LambdaInstruction<double>(
            "$0 = ($1 == 0.0) ? 10.0 : 0.0;", nulltest)));

        le = new StickGameAdversarial();
        data = {le->getDataSources().at(0), le->getDataSources().at(1)};
        e = new Environment(set, le->getDataSources(), 8);
        tpg = new TPG::TPGGraph(*e);
        tee = new TPG::TPGExecutionEngine(*e);
        dot = new File::TPGGraphDotImporter(
            TESTS_DAT_PATH "StickGame_out_best.dot", *e, *tpg);
        dot->importGraph();
        rootVertex = tpg->getRootVertices().back();

        cmdCompile = TESTS_DAT_PATH "codeGen/";
#ifdef _MSC_VER
        cmdCompile += "compile.bat ";
		cmdExec = BIN_DIR_PATH "/bin/debug/";
#elif __GNUC__
        cmdCompile += "compile.sh ";
		cmdExec = "./bin/";
#endif
#ifdef DEBUG
        cmdCompile += "1 ";
#else
        cmdCompile += "0 ";
#endif // DEBUG
        cmdCompile += TESTS_DAT_PATH " StickGameBest_TPG";
        cmdExec += "StickGameBest_TPG";
    }

    virtual void TearDown() override
    {

        delete e;
        delete tpg;
        delete le;
        delete tee;

        delete (&set.getInstruction(0));
        delete (&set.getInstruction(1));
        delete (&set.getInstruction(2));
        delete (&set.getInstruction(3));
        delete (&set.getInstruction(4));
        delete (&set.getInstruction(5));

        delete dot;
    }
};

TEST_F(StickGameGenerationBestDotTest, BestTPG)
{
    int inferenceCodeGen, inferenceGegelati, status;
    tpgGen =
        new CodeGen::TPGGenerationEngine("StickGameBest_TPG", *tpg, "./src/");
    ASSERT_NO_THROW(tpgGen->generateTPGGraph())
        << "Fail to generate the C file to test StickGame";
    // call destructor to close generated files
    delete tpgGen;

    ASSERT_EQ(system(cmdCompile.c_str()), 0)
        << "Fail to compile generated files to test stick game";

    while (!le->isTerminal()) {
        dataIn = "";
        for (int i = 0; i < 3; ++i) {
            dataIn += std::to_string((*(le->getDataSources()
                                            .at(0)
                                            .get()
                                            .getDataAt(typeid(int), i)
                                            .getSharedPointer<int>()
                                            .get()))) +
                      " ";
        }
        dataIn += std::to_string((*(le->getDataSources()
                                        .at(1)
                                        .get()
                                        .getDataAt(typeid(int), 0)
                                        .getSharedPointer<int>()
                                        .get())));

#ifdef _MSC_VER
        std::string cmd{cmdExec + ".exe " + dataIn};
        inferenceCodeGen = system(cmd.c_str());
#elif __GNUC__
        std::string cmd{cmdExec + " " + dataIn};
<<<<<<< HEAD
        std::cout << cmd << std::endl;
=======
>>>>>>> 17ccabdb
        status = system(cmd.c_str());
        inferenceCodeGen = WEXITSTATUS(status);
#endif
        inferenceGegelati =
            (int)(((const TPG::TPGAction*)tee->executeFromRoot(*rootVertex)
                       .back())
                      ->getActionID());
<<<<<<< HEAD
        std::cout << "inferenceGegelati : " << inferenceGegelati << std::endl << "inferenceCodeGen : " << inferenceCodeGen << std::endl;
        ASSERT_EQ(inferenceCodeGen, inferenceGegelati)
=======
		ASSERT_EQ(inferenceCodeGen, inferenceGegelati)
>>>>>>> 17ccabdb
            << "Error inference of Stick Game has changed";
        le->doAction(inferenceGegelati);
    }
}
#endif // CODE_GENERATION<|MERGE_RESOLUTION|>--- conflicted
+++ resolved
@@ -28,11 +28,7 @@
     CodeGen::TPGGenerationEngine* tpgGen;
     File::TPGGraphDotImporter* dot = nullptr;
     std::string cmdCompile;
-<<<<<<< HEAD
-    std::string cmdExec{"./bin/"};
-=======
     std::string cmdExec;
->>>>>>> 17ccabdb
     std::string dataIn;
     TPG::TPGVertex const* rootVertex;
 
@@ -83,10 +79,10 @@
         cmdCompile = TESTS_DAT_PATH "codeGen/";
 #ifdef _MSC_VER
         cmdCompile += "compile.bat ";
-		cmdExec = BIN_DIR_PATH "/bin/debug/";
+        cmdExec = BIN_DIR_PATH "/bin/debug/";
 #elif __GNUC__
         cmdCompile += "compile.sh ";
-		cmdExec = "./bin/";
+        cmdExec = "./bin/";
 #endif
 #ifdef DEBUG
         cmdCompile += "1 ";
@@ -152,10 +148,6 @@
         inferenceCodeGen = system(cmd.c_str());
 #elif __GNUC__
         std::string cmd{cmdExec + " " + dataIn};
-<<<<<<< HEAD
-        std::cout << cmd << std::endl;
-=======
->>>>>>> 17ccabdb
         status = system(cmd.c_str());
         inferenceCodeGen = WEXITSTATUS(status);
 #endif
@@ -163,12 +155,7 @@
             (int)(((const TPG::TPGAction*)tee->executeFromRoot(*rootVertex)
                        .back())
                       ->getActionID());
-<<<<<<< HEAD
-        std::cout << "inferenceGegelati : " << inferenceGegelati << std::endl << "inferenceCodeGen : " << inferenceCodeGen << std::endl;
         ASSERT_EQ(inferenceCodeGen, inferenceGegelati)
-=======
-		ASSERT_EQ(inferenceCodeGen, inferenceGegelati)
->>>>>>> 17ccabdb
             << "Error inference of Stick Game has changed";
         le->doAction(inferenceGegelati);
     }
