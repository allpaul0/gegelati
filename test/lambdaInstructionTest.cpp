--- conflicted
+++ resolved
@@ -160,11 +160,7 @@
         << "Result of the LambdaInstruction with wrong number of arguments "
            "should be 0.";
 #else
-<<<<<<< HEAD
     ASSERT_THROW(instruction2.execute(vect2), std::runtime_error)
-=======
-    ASSERT_THROW(instruction2.execute({}, vect2), std::out_of_range)
->>>>>>> 56715e05
         << "In NDEBUG mode, execution of a LambdaInstruction with wrong number "
            "of arguments should fail.";
 #endif
