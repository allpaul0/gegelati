/**
 * Copyright or © or Copr. IETR/INSA - Rennes (2020) :
 *
 * Karol Desnos <kdesnos@insa-rennes.fr> (2020)
 * Pierre-Yves Le Rolland-Raumer <plerolla@insa-rennes.fr> (2020)
 *
 * GEGELATI is an open-source reinforcement learning framework for training
 * artificial intelligence based on Tangled Program Graphs (TPGs).
 *
 * This software is governed by the CeCILL-C license under French law and
 * abiding by the rules of distribution of free software. You can use,
 * modify and/ or redistribute the software under the terms of the CeCILL-C
 * license as circulated by CEA, CNRS and INRIA at the following URL
 * "http://www.cecill.info".
 *
 * As a counterpart to the access to the source code and rights to copy,
 * modify and redistribute granted by the license, users are provided only
 * with a limited warranty and the software's author, the holder of the
 * economic rights, and the successive licensors have only limited
 * liability.
 *
 * In this respect, the user's attention is drawn to the risks associated
 * with loading, using, modifying and/or developing or reproducing the
 * software by the user in light of its specific status of free software,
 * that may mean that it is complicated to manipulate, and that also
 * therefore means that it is reserved for developers and experienced
 * professionals having in-depth computer knowledge. Users are therefore
 * encouraged to load and test the software's suitability as regards their
 * requirements in conditions enabling the security of their systems and/or
 * data to be ensured and, more generally, to use and operate it in the
 * same conditions as regards security.
 *
 * The fact that you are presently reading this means that you have had
 * knowledge of the CeCILL-C license and that you accept its terms.
 */

#include <fstream>
#include <gtest/gtest.h>
#include <numeric>

#include "tpg/tpgGraph.h"

#include "instructions/addPrimitiveType.h"
#include "mutator/tpgMutator.h"

#include "learn/adversarialLearningAgent.h"
#include "learn/adversarialLearningAgentWithCustomMakeJobs.h"
#include "learn/fakeAdversarialLearningEnvironment.h"
#include "learn/fakeClassificationLearningEnvironment.h"
#include "learn/learningEnvironment.h"
#include "learn/learningParameters.h"
#include "learn/parallelLearningAgent.h"
#include "learn/stickGameAdversarial.h"

class adversarialLearningAgentTest : public ::testing::Test
{
  protected:
    Instructions::Set set;
    StickGameAdversarial le;
    Learn::LearningParameters params;

    virtual void SetUp()
    {
        set.add(*(new Instructions::AddPrimitiveType<int>()));
        set.add(*(new Instructions::AddPrimitiveType<double>()));

        // Proba as in Kelly's paper
        params.mutation.tpg.maxInitOutgoingEdges = 3;
        params.mutation.prog.maxProgramSize = 96;
        params.mutation.tpg.nbRoots = 15;
        params.mutation.tpg.pEdgeDeletion = 0.7;
        params.mutation.tpg.pEdgeAddition = 0.7;
        params.mutation.tpg.pProgramMutation = 0.2;
        params.mutation.tpg.pEdgeDestinationChange = 0.1;
        params.mutation.tpg.pEdgeDestinationIsAction = 0.5;
        params.mutation.tpg.maxOutgoingEdges = 4;
        params.mutation.prog.pAdd = 0.5;
        params.mutation.prog.pDelete = 0.5;
        params.mutation.prog.pMutate = 1.0;
        params.mutation.prog.pSwap = 1.0;
    }

    virtual void TearDown()
    {
        delete (&set.getInstruction(0));
        delete (&set.getInstruction(1));
    }
};

TEST_F(adversarialLearningAgentTest, Constructor)
{
    Learn::AdversarialLearningAgent* la;

    ASSERT_NO_THROW(la = new Learn::AdversarialLearningAgent(le, set, params))
        << "Construction of the AdversarialLearningAgent failed.";

    ASSERT_NO_THROW(delete la)
        << "Destruction of the AdversarialLearningAgent failed.";
}

TEST_F(adversarialLearningAgentTest, MakeJobs)
{
    params.nbIterationsPerPolicyEvaluation = 20;
    params.nbIterationsPerJob = 2;
    params.ratioDeletedRoots = 0.4;
    size_t agentsPerEval = 5;
    Learn::AdversarialLearningAgent la(le, set, params, agentsPerEval);
    // 5 agents per job, 2 eval per job, 20 per root
    // => It shall do 10 jobs per agent (as there will be 2 eval for each job, 10*2>=20)
    // => There will be 2 champions teams per agent (as there will be 5 jobs per team, 2*5>=10)
    la.init();

    std::queue<std::shared_ptr<Learn::Job>> jobs;
    ASSERT_NO_THROW(jobs = la.makeJobs(Learn::TRAINING))
        << "makeJobs shouldn't throw an exception in adversarialLearningAgent";
    // 3 roots for now -> 30 jobs
    ASSERT_EQ(30, jobs.size())
        << "There should be 2 times as many jobs as roots.";

    // put nbIterationsPerJob to 6 so that there won't be exactly 20 eval/root
    // Actually there should be 5>4 jobs per root, 1 team per root => 1*5*6=30 iter per root
    params.nbIterationsPerJob = 6;
    Learn::AdversarialLearningAgent la2(le, set, params, agentsPerEval);
    la2.init();
    ASSERT_NO_THROW(jobs = la2.makeJobs(Learn::TRAINING))
        << "makeJobs shouldn't throw an exception in adversarialLearningAgent "
           "when nbIterationsPerPolicyEvaluation is not a multiple of "
           "nbIterationsPerJob";

    // this map will compute the number of iterations per root that are
    // scheduled
    std::map<const TPG::TPGVertex*, size_t> nbEvalPerRoot;
    for (auto root : la2.getTPGGraph().getRootVertices()) {
        nbEvalPerRoot.emplace(root, 0);
    }
    while (!jobs.empty()) {
        auto job =
            std::dynamic_pointer_cast<Learn::AdversarialJob>(jobs.front());
        ASSERT_EQ(5, job->getSize())
            << "job doesn'nt contain the right roots number.";
        // updates number of iterations scheduled for the roots of the job
        auto root = (*job)[job->getPosOfStudiedRoot()];
        auto it = nbEvalPerRoot.find(root);
        it->second = it->second + params.nbIterationsPerJob;

        jobs.pop();
    }
    // now check there are enough iterations per root scheduled
    for (auto pairRootNbEval : nbEvalPerRoot) {
        ASSERT_EQ(30,pairRootNbEval.second)
            << "jobs don't evaluate the right amount of times a root.";
    }
}

TEST_F(adversarialLearningAgentTest, EvalJob)
{
    params.archiveSize = 50;
    params.archivingProbability = 1.0;
    params.maxNbActionsPerEval = 11;
    params.nbIterationsPerPolicyEvaluation = 10;

    Learn::AdversarialLearningAgent la(le, set, params);
    Archive a; // For testing purposes, notmally, the archive from the
    // LearningAgent is used.

    TPG::TPGExecutionEngine tee(la.getTPGGraph().getEnvironment(), &a);

    la.init();
    std::shared_ptr<Learn::EvaluationResult> result;
    auto job = Learn::AdversarialJob({la.getTPGGraph().getRootVertices()[0]});
    ASSERT_NO_THROW(
        result = la.evaluateJob(tee, job, 0, Learn::LearningMode::TRAINING, le))
        << "Evaluation from a root in no parallel and no adversarial mode "
           "failed.";
    ASSERT_LE(result->getResult(), 1.0)
        << "Average score should not exceed the score of a perfect layer.";

    auto jobs = la.makeJobs(Learn::LearningMode::TRAINING);
    ASSERT_NO_THROW(result = la.evaluateJob(tee, *jobs.front(), 0,
                                            Learn::LearningMode::TRAINING, le))
        << "Evaluation from a root in adversarial mode failed.";
    ASSERT_LE(result->getResult(), 1.0)
        << "Average score should not exceed the score of a perfect layer.";
}

TEST_F(adversarialLearningAgentTest, GetArchive)
{
    params.archiveSize = 50;
    params.archivingProbability = 0.5;
    params.maxNbActionsPerEval = 11;
    params.nbIterationsPerPolicyEvaluation = 10;

    Learn::AdversarialLearningAgent la(le, set, params);

    la.init();
    la.evaluateAllRoots(0, Learn::LearningMode::TRAINING);

    ASSERT_NO_THROW(la.getArchive())
        << "Cannot get the archive of a LearningAgent.";
}

// Similat to previous test, but verifications of graphs properties are here to
// ensure the result of the training is identical on all OSes and Compilers.
TEST_F(adversarialLearningAgentTest, TrainPortability)
{
    params.archiveSize = 50;
    params.archivingProbability = 0.05;
    params.maxNbActionsPerEval = 11;
    params.nbIterationsPerPolicyEvaluation = 2;
    params.maxNbEvaluationPerPolicy = 0;
    params.ratioDeletedRoots = 0.5;
    params.nbGenerations = 10;
    params.mutation.tpg.nbRoots = 30;
    params.mutation.tpg.nbActions = 3;
    params.mutation.tpg.maxInitOutgoingEdges = 3;
    params.mutation.tpg.maxOutgoingEdges = 10;
    params.mutation.tpg.forceProgramBehaviorChangeOnMutation = true;
    params.nbIterationsPerJob = 1;

    Learn::AdversarialLearningAgent la(le, set, params, 2);

    la.init();
    bool alt = false;
    la.train(alt, false);

    // It is quite unlikely that two different TPGs after 20 generations
    // end up with the same number of vertices, roots, edges and calls to
    // the RNG without being identical.
    TPG::TPGGraph& tpg = la.getTPGGraph();
<<<<<<< HEAD
    ASSERT_EQ(tpg.getNbVertices(), 24)
        << "Graph does not have the expected determinst characteristics.";
    ASSERT_EQ(tpg.getNbRootVertices(), 16)
        << "Graph does not have the expected determinist characteristics.";
    ASSERT_EQ(tpg.getEdges().size(), 131)
        << "Graph does not have the expected determinst characteristics.";
    ASSERT_EQ(la.getRNG().getUnsignedInt64(0, UINT64_MAX), 2963487602117135482)
=======
    ASSERT_EQ(tpg.getNbVertices(), 23)
        << "Graph does not have the expected determinst characteristics.";
    ASSERT_EQ(tpg.getNbRootVertices(), 16)
        << "Graph does not have the expected determinist characteristics.";
    ASSERT_EQ(tpg.getEdges().size(), 115)
        << "Graph does not have the expected determinst characteristics.";
    ASSERT_EQ(la.getRNG().getUnsignedInt64(0, UINT64_MAX),
              16458065853797339802u)
>>>>>>> e6b6eae9
        << "Graph does not have the expected determinst characteristics.";
}

TEST_F(adversarialLearningAgentTest, EvalAllRootsSequential)
{
    params.archiveSize = 50;
    params.archivingProbability = 0.5;
    params.maxNbActionsPerEval = 11;
    params.nbIterationsPerPolicyEvaluation = 10;
    params.nbThreads = 1;

    Learn::AdversarialLearningAgent la(le, set, params);

    la.init();
    std::multimap<std::shared_ptr<Learn::EvaluationResult>,
                  const TPG::TPGVertex*>
        result;
    ASSERT_NO_THROW(result =
                        la.evaluateAllRoots(0, Learn::LearningMode::TRAINING))
        << "Evaluation from a root failed.";
    ASSERT_EQ(result.size(), la.getTPGGraph().getNbRootVertices())
        << "Number of evaluated roots is under the number of roots from the "
           "TPGGraph.";

    auto le2 = FakeClassificationLearningEnvironment();
    Learn::AdversarialLearningAgent laNotCopyabe(le2, set, params);
    // not copyable + sequential => should work
    ASSERT_NO_THROW(
        laNotCopyabe.evaluateAllRoots(0, Learn::LearningMode::TRAINING));
}

TEST_F(adversarialLearningAgentTest, EvalAllRootsParallel)
{
    params.archiveSize = 50;
    params.archivingProbability = 0.5;
    params.maxNbActionsPerEval = 11;
    params.nbIterationsPerPolicyEvaluation = 10;
    params.nbThreads = 4;

    Learn::AdversarialLearningAgent la(le, set, params);

    la.init();
    std::multimap<std::shared_ptr<Learn::EvaluationResult>,
                  const TPG::TPGVertex*>
        result;
    ASSERT_NO_THROW(result =
                        la.evaluateAllRoots(0, Learn::LearningMode::TRAINING))
        << "Evaluation from a root failed.";
    ASSERT_EQ(result.size(), la.getTPGGraph().getNbRootVertices())
        << "Number of evaluated roots is under the number of roots from the "
           "TPGGraph.";

    auto le2 = FakeClassificationLearningEnvironment();
    Learn::AdversarialLearningAgent laNotCopyabe(le2, set, params);
    // not copyable + multithread => exception
    ASSERT_THROW(
        laNotCopyabe.evaluateAllRoots(0, Learn::LearningMode::TRAINING),
        std::runtime_error);
}

TEST_F(adversarialLearningAgentTest, EvalAllRootsGoodResults)
{
    params.archiveSize = 50;
    params.archivingProbability = 0.5;
    params.maxNbActionsPerEval = 11;
    params.nbIterationsPerPolicyEvaluation = 10;
    params.nbThreads = 1;
    params.mutation.tpg.nbRoots = 3; // important : keep it at 3 or more !
    // the custom learning agent will only put the 3 first roots in jobs

    FakeAdversarialLearningEnvironment customLe;

    AdversarialLearningAgentWithCustomMakeJobs la(customLe, set, params);

    la.init();
    auto roots = la.getTPGGraph().getRootVertices();
    auto firstRoot = roots[0];
    auto secondRoot = roots[1];
    auto thirdRoot = roots[2];

    std::multimap<std::shared_ptr<Learn::EvaluationResult>,
                  const TPG::TPGVertex*>
        result;

    // this evaluation is custom, see AdversarialLearningAgentWithCustomMakeJobs
    // and FakeAdversarialLearningEnvironment.
    // to be brief, the 3 first roots of the Learning Env will have known scores
    ASSERT_NO_THROW(result =
                        la.evaluateAllRoots(0, Learn::LearningMode::TRAINING))
        << "Evaluation from a root failed.";

    auto iter = result.begin();
    ASSERT_EQ(firstRoot, iter->second) << "Wrong root has 1st place.";
    ASSERT_EQ(-0.5, iter++->first->getResult())
        << "Wrong score for 1st root after an eval.";
    ASSERT_EQ(secondRoot, iter->second) << "Wrong root has 2nd place.";
    ASSERT_EQ(0.75, iter++->first->getResult())
        << "Wrong score for 2nd root after an eval.";
    ASSERT_EQ(thirdRoot, iter->second) << "Wrong root has 3rd place.";
    ASSERT_EQ(1.75, iter->first->getResult())
        << "Wrong score for 3rd root after an eval.";
}

TEST_F(adversarialLearningAgentTest, EvalAllRootsParallelTrainingDeterminism)
{
    // Check that parallel execution leads to the exact same results as
    // sequential
    params.archiveSize = 50;
    params.archivingProbability = 0.1;
    params.maxNbActionsPerEval = 11;
    params.nbIterationsPerPolicyEvaluation = 10;

    Learn::AdversarialLearningAgent la(le, set, params);
    la.init(0); // Reset RNG to 0
    auto results = la.evaluateAllRoots(0, Learn::LearningMode::TRAINING);
    auto nextInt = la.getRNG().getUnsignedInt64(0, UINT64_MAX);

    Learn::LearningParameters paramsSequential = params;
    paramsSequential.nbThreads = 1;
    Learn::AdversarialLearningAgent laSequential(le, set, paramsSequential);

    laSequential.init(0); // Reset centralized RNG to 0
    auto resultsSequential =
        laSequential.evaluateAllRoots(0, Learn::LearningMode::TRAINING);
    auto nextIntSequential =
        laSequential.getRNG().getUnsignedInt64(0, UINT64_MAX);

    Learn::LearningParameters paramsParallel = params;
    paramsParallel.nbThreads = 4;
    Learn::AdversarialLearningAgent laParallel(le, set, paramsParallel);

    laParallel.init(0); // Reset centralized RNG to 0
    auto resultsParallel =
        laParallel.evaluateAllRoots(0, Learn::LearningMode::TRAINING);
    auto nextIntParallel = laParallel.getRNG().getUnsignedInt64(0, UINT64_MAX);

    // Check equality between LearningAgent and ParallelLearningAgent
    ASSERT_EQ(results.size(), resultsSequential.size())
        << "Result maps have a different size.";
    auto iter = results.begin();
    auto iterSequential = resultsSequential.begin();
    while (iter != results.end()) {
        ASSERT_EQ(iter->first->getResult(), iterSequential->first->getResult())
            << "Average score between sequential and parallel executions are "
               "differents.";
        iter++;
        iterSequential++;
    }

    // Check determinism of bestRoot score
    ASSERT_EQ(la.getBestRoot().second, laSequential.getBestRoot().second);

    // Check determinism of the number of RNG calls.
    ASSERT_EQ(nextInt, nextIntSequential)
        << "Mutator::RNG was called a different number of time in parallel and "
           "sequential execution.";

    // Check archives
    ASSERT_GT(la.getArchive().getNbRecordings(), 0)
        << "For the archive determinism tests to be meaningful, Archive should "
           "not be empty.";
    ASSERT_EQ(la.getArchive().getNbRecordings(),
              laSequential.getArchive().getNbRecordings())
        << "Archives have different sizes.";
    for (auto i = 0; i < la.getArchive().getNbRecordings(); i++) {
        ASSERT_EQ(la.getArchive().at(i).dataHash,
                  laSequential.getArchive().at(i).dataHash)
            << "Archives have different content.";
        ASSERT_EQ(la.getArchive().at(i).result,
                  laSequential.getArchive().at(i).result)
            << "Archives have different content.";
    }

    // Check equality between ParallelLearningAgent in parallel and sequential
    // mode
    ASSERT_EQ(resultsParallel.size(), resultsParallel.size())
        << "Result maps have a different size.";
    iterSequential = resultsSequential.begin();
    auto iterParallel = resultsParallel.begin();
    while (iterSequential != resultsSequential.end()) {
        ASSERT_EQ(iterSequential->first->getResult(),
                  iterParallel->first->getResult())
            << "Average score between sequential and parallel executions are "
               "differents.";
        iterSequential++;
        iterParallel++;
    }

    // Check determinism of bestRoot score
    ASSERT_EQ(laSequential.getBestRoot().second,
              laParallel.getBestRoot().second);

    // Check determinism of the number of RNG calls.
    ASSERT_EQ(nextIntSequential, nextIntParallel)
        << "Mutator::RNG was called a different number of time in parallel and "
           "sequential execution.";

    // Check archives
    ASSERT_EQ(laParallel.getArchive().getNbRecordings(),
              laSequential.getArchive().getNbRecordings())
        << "Archives have different sizes.";
    for (auto i = 0; i < laParallel.getArchive().getNbRecordings(); i++) {
        ASSERT_EQ(laParallel.getArchive().at(i).dataHash,
                  laSequential.getArchive().at(i).dataHash)
            << "Archives have different content.";
        ASSERT_EQ(laParallel.getArchive().at(i).result,
                  laSequential.getArchive().at(i).result)
            << "Archives have different content.";
    }
}

TEST_F(adversarialLearningAgentTest, EvalAllRootsParallelValidationDeterminism)
{
    // Check that parallel execution leads to the exact same results as
    // sequential
    params.archiveSize = 50;
    params.archivingProbability = 0.1;
    params.maxNbActionsPerEval = 11;
    params.nbIterationsPerPolicyEvaluation = 10;

    Learn::AdversarialLearningAgent la(le, set, params);
    la.init(0); // Reset centralized RNG to 0
    auto results = la.evaluateAllRoots(0, Learn::LearningMode::VALIDATION);
    auto nextInt = la.getRNG().getUnsignedInt64(0, UINT64_MAX);

    Learn::LearningParameters paramsSequential = params;
    paramsSequential.nbThreads = 1;
    Learn::AdversarialLearningAgent laSequential(le, set, paramsSequential);

    laSequential.init(0); // Reset centralized RNG to 0
    auto resultsSequential =
        laSequential.evaluateAllRoots(0, Learn::LearningMode::VALIDATION);
    auto nextIntSequential =
        laSequential.getRNG().getUnsignedInt64(0, UINT64_MAX);

    Learn::LearningParameters paramsParallel = params;
    paramsParallel.nbThreads = 4;
    Learn::AdversarialLearningAgent laParallel(le, set, paramsParallel);

    laParallel.init(0); // Reset centralized RNG to 0
    auto resultsParallel =
        laParallel.evaluateAllRoots(0, Learn::LearningMode::VALIDATION);
    auto nextIntParallel = laParallel.getRNG().getUnsignedInt64(0, UINT64_MAX);

    // Check equality between LearningAgent and ParallelLearningAgent
    ASSERT_EQ(results.size(), resultsSequential.size())
        << "Result maps have a different size.";
    auto iter = results.begin();
    auto iterSequential = resultsSequential.begin();
    while (iter != results.end()) {
        ASSERT_EQ(iter->first->getResult(), iterSequential->first->getResult())
            << "Average score between sequential and parallel executions are "
               "differents.";
        iter++;
        iterSequential++;
    }

    // Check determinism of the number of RNG calls.
    ASSERT_EQ(nextInt, nextIntSequential)
        << "Mutator::RNG was called a different number of time in parallel and "
           "sequential execution.";

    // Check archives
    ASSERT_EQ(la.getArchive().getNbRecordings(), 0)
        << "Archives should be empty in Validation mode.";
    ASSERT_EQ(laSequential.getArchive().getNbRecordings(), 0)
        << "Archives should be empty in Validation mode.";

    // Check equality between ParallelLearningAgent in parallel and sequential
    // mode
    ASSERT_EQ(resultsParallel.size(), resultsParallel.size())
        << "Result maps have a different size.";
    iterSequential = resultsSequential.begin();
    auto iterParallel = resultsParallel.begin();
    while (iterSequential != resultsSequential.end()) {
        ASSERT_EQ(iterSequential->first->getResult(),
                  iterParallel->first->getResult())
            << "Average score between sequential and parallel executions are "
               "differents.";
        iterSequential++;
        iterParallel++;
    }

    // Check determinism of the number of RNG calls.
    ASSERT_EQ(nextIntSequential, nextIntParallel)
        << "Mutator::RNG was called a different number of time in parallel and "
           "sequential execution.";

    // Check archives
    ASSERT_EQ(laParallel.getArchive().getNbRecordings(), 0)
        << "Archives should be empty in Validation mode.";
}<|MERGE_RESOLUTION|>--- conflicted
+++ resolved
@@ -227,7 +227,6 @@
     // end up with the same number of vertices, roots, edges and calls to
     // the RNG without being identical.
     TPG::TPGGraph& tpg = la.getTPGGraph();
-<<<<<<< HEAD
     ASSERT_EQ(tpg.getNbVertices(), 24)
         << "Graph does not have the expected determinst characteristics.";
     ASSERT_EQ(tpg.getNbRootVertices(), 16)
@@ -235,16 +234,6 @@
     ASSERT_EQ(tpg.getEdges().size(), 131)
         << "Graph does not have the expected determinst characteristics.";
     ASSERT_EQ(la.getRNG().getUnsignedInt64(0, UINT64_MAX), 2963487602117135482)
-=======
-    ASSERT_EQ(tpg.getNbVertices(), 23)
-        << "Graph does not have the expected determinst characteristics.";
-    ASSERT_EQ(tpg.getNbRootVertices(), 16)
-        << "Graph does not have the expected determinist characteristics.";
-    ASSERT_EQ(tpg.getEdges().size(), 115)
-        << "Graph does not have the expected determinst characteristics.";
-    ASSERT_EQ(la.getRNG().getUnsignedInt64(0, UINT64_MAX),
-              16458065853797339802u)
->>>>>>> e6b6eae9
         << "Graph does not have the expected determinst characteristics.";
 }
 
