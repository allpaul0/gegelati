--- conflicted
+++ resolved
@@ -3,16 +3,12 @@
 #include <gtest/gtest.h>
 #include <iostream>
 
-<<<<<<< HEAD
-#include "code_gen/tpgGenerationEngine.h"
-=======
 #ifdef _MSC_VER
 // C++17 not available in gcc7 or clang7
 #include <filesystem>
 #endif
 
-#include "code_gen/TpgGenerationEngine.h"
->>>>>>> 592cb5e8
+#include "code_gen/tpgGenerationEngine.h"
 #include "environment.h"
 #include "goldenReferenceComparison.h"
 #include "instructions/lambdaInstruction.h"
@@ -51,8 +47,6 @@
         e = new Environment(set, data, 8);
         tpg = new TPG::TPGGraph(*e);
 
-
-
         cmdCompile = TESTS_DAT_PATH "codeGen/";
 #ifdef _MSC_VER   
         // Set working directory to BIN_DIR_PATH where the "src" directory was
@@ -100,14 +94,14 @@
     ASSERT_NO_THROW(delete tpgGen) << "Destruction failed.";
 
     ASSERT_NO_THROW(tpgGen = new CodeGen::TPGGenerationEngine(
-            "constructorWithStackSize", *tpg, "./src/", 15))
+                        "constructorWithStackSize", *tpg, "./src/", 15))
         << "Failed to construct a TPGGenerationEngine with a filename and a "
            "TPG, a path and the size of the call stack";
 
     ASSERT_NO_THROW(delete tpgGen) << "Destruction failed.";
 
     ASSERT_THROW(tpgGen = new CodeGen::TPGGenerationEngine(
-            "constructorErrorStackSize", *tpg, "./src/", 0),
+                     "constructorErrorStackSize", *tpg, "./src/", 0),
                  std::runtime_error)
         << "Should fail, try to construct a TPGGenerationEngine with the size "
            "of the call stack equal to 0.";
@@ -117,11 +111,9 @@
     if (!out.is_open()) {
         out.open("./src/rdOnly.c", std::ofstream::in);
     }
-    ASSERT_TRUE(out.is_open())
-        << "Error can't open file ./src/rdOnly.c";
+    ASSERT_TRUE(out.is_open()) << "Error can't open file ./src/rdOnly.c";
     out.close();
-    ASSERT_TRUE(!out.is_open())
-        << "Error can't close file ./src/rdOnly.c";
+    ASSERT_TRUE(!out.is_open()) << "Error can't close file ./src/rdOnly.c";
 
 #ifdef _MSC_VER
     ASSERT_EQ(system("attrib +R ./src/rdOnly.c"), 0)
@@ -131,11 +123,13 @@
         << "Fail to change the file as read only";
 #endif
 
-    ASSERT_THROW(tpgGen = new CodeGen::TPGGenerationEngine(
-                     "rdOnly", *tpg, "./src/"),
+    ASSERT_THROW(tpgGen =
+                     new CodeGen::TPGGenerationEngine("rdOnly", *tpg, "./src/"),
                  std::runtime_error)
         << "Construction should fail because the file rdOnly is in read only "
            "status.";
+
+
 }
 
 TEST_F(TPGGenerationEngineTest, OneLeafNoInstruction)
@@ -211,6 +205,7 @@
 
     prog1->identifyIntrons();
 
+
     tpg->addNewEdge(*root, *leaf, prog1);
 
     ASSERT_EQ(tpg->getNbRootVertices(), 1)
@@ -260,6 +255,7 @@
     prog2L1.setOperand(0, 1, 0);
     prog2L1.setOperand(1, 1, 2);
 
+
     tpg->addNewEdge(*root, *leaf, prog1);
     tpg->addNewEdge(*root, *leaf2, prog2);
 
@@ -321,6 +317,7 @@
     prog3L1.setOperand(0, 1, 0);
     prog3L1.setOperand(1, 1, 3);
 
+
     tpg->addNewEdge(*root, *leaf, prog1);
     tpg->addNewEdge(*root, *leaf2, prog2);
     tpg->addNewEdge(*root, *leaf3, prog3);
@@ -376,6 +373,7 @@
     prog2L1.setOperand(0, 1, 0);
     prog2L1.setOperand(1, 1, 1);
 
+
     TPG::TPGEdge edge1 = tpg->addNewEdge(*root, *T1, prog1);
     TPG::TPGEdge edge2 = tpg->addNewEdge(*T1, *leaf, prog2);
 
@@ -437,6 +435,7 @@
     prog3L1.setOperand(0, 1, 0);
     prog3L1.setOperand(1, 1, 1);
 
+
     tpg->addNewEdge(*root, *T1, prog1);
     tpg->addNewEdge(*T1, *leaf, prog2);
     tpg->addNewEdge(*T1, *leaf2, prog3);
@@ -519,6 +518,7 @@
     prog5L1.setOperand(0, 1, 1);
     prog5L1.setOperand(1, 1, 5);
 
+
     tpg->addNewEdge(*root, *T1, prog1);
     tpg->addNewEdge(*T1, *leaf, prog2);
     tpg->addNewEdge(*T1, *T2, prog3);
@@ -570,6 +570,8 @@
 
 TEST_F(TPGGenerationEngineTest, ThreeTeamsOneCycleThreeLeaves)
 {
+
+
     const TPG::TPGVertex* A1 = (&tpg->addNewAction(1));
     const TPG::TPGVertex* A2 = (&tpg->addNewAction(2));
     const TPG::TPGVertex* A0 = (&tpg->addNewAction(0));
@@ -600,6 +602,7 @@
     setProgLine(prog7, 6);
     // reg[0] = in1[6] + reg[1] (reg[1] = 0)
 
+
     tpg->addNewEdge(*T1, *T2, prog1);
     tpg->addNewEdge(*T1, *A1, prog2);
     tpg->addNewEdge(*T1, *T3, prog3);
