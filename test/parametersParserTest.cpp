/**
 * Copyright or © or Copr. IETR/INSA - Rennes (2019 - 2020) :
 *
 * Karol Desnos <kdesnos@insa-rennes.fr> (2019 - 2020)
 * Nicolas Sourbier <nsourbie@insa-rennes.fr> (2020)
 *
 * GEGELATI is an open-source reinforcement learning framework for training
 * artificial intelligence based on Tangled Program Graphs (TPGs).
 *
 * This software is governed by the CeCILL-C license under French law and
 * abiding by the rules of distribution of free software. You can use,
 * modify and/ or redistribute the software under the terms of the CeCILL-C
 * license as circulated by CEA, CNRS and INRIA at the following URL
 * "http://www.cecill.info".
 *
 * As a counterpart to the access to the source code and rights to copy,
 * modify and redistribute granted by the license, users are provided only
 * with a limited warranty and the software's author, the holder of the
 * economic rights, and the successive licensors have only limited
 * liability.
 *
 * In this respect, the user's attention is drawn to the risks associated
 * with loading, using, modifying and/or developing or reproducing the
 * software by the user in light of its specific status of free software,
 * that may mean that it is complicated to manipulate, and that also
 * therefore means that it is reserved for developers and experienced
 * professionals having in-depth computer knowledge. Users are therefore
 * encouraged to load and test the software's suitability as regards their
 * requirements in conditions enabling the security of their systems and/or
 * data to be ensured and, more generally, to use and operate it in the
 * same conditions as regards security.
 *
 * The fact that you are presently reading this means that you have had
 * knowledge of the CeCILL-C license and that you accept its terms.
 */

#include <gtest/gtest.h>

#include "../lib/JsonCpp/json.h"
#include "file/parametersParser.h"

TEST(LearningParametersTest, readConfigFile)
{
    Json::Value root;

    // name validity
    ASSERT_THROW(File::ParametersParser::readConfigFile(
                     TESTS_DAT_PATH "non_existing_file.json", root),
                 Json::Exception)
        << "An exception should be raised if file doesn't exist";
    ASSERT_NO_THROW(File::ParametersParser::readConfigFile(
        TESTS_DAT_PATH "params.json", root))
        << "An exception is raised in spite of existing file";

    // content validity
    File::ParametersParser::readConfigFile(
        TESTS_DAT_PATH "paramsNotConform.json", root);
    ASSERT_EQ(0, root.size())
        << "Ill-formed parameters file should result in no root filling";

    File::ParametersParser::readConfigFile(TESTS_DAT_PATH "params.json", root);
    ASSERT_EQ(10, root.size())
        << "Wrong number of elements in parsed json file";
    ASSERT_EQ(9, root["mutation"]["tpg"].size())
        << "Wrong number of elements in parsed json file";
    ASSERT_EQ(5, root["mutation"]["prog"].size())
        << "Wrong number of elements in parsed json file";
}

TEST(LearningParametersTest, setParameterFromString)
{
    Learn::LearningParameters params;
    ASSERT_EQ(params.nbRegisters, 8);
    std::string key = "nbRegisters";
    File::ParametersParser::setParameterFromString(params, key, 5);
    ASSERT_EQ(params.nbRegisters, 5);
}

TEST(LearningParametersTest, setAllParamsFrom)
{
    Learn::LearningParameters params;
    Json::Value root;

    File::ParametersParser::readConfigFile(TESTS_DAT_PATH "params.json", root);
    ASSERT_NO_THROW(File::ParametersParser::setAllParamsFrom(root, params));

    ASSERT_EQ(50, params.archiveSize);
    ASSERT_EQ(0.5, params.archivingProbability);
    ASSERT_EQ(50, params.nbIterationsPerPolicyEvaluation);
    ASSERT_EQ(5, params.maxNbActionsPerEval);
    ASSERT_EQ(0.85, params.ratioDeletedRoots);
    ASSERT_EQ(100, params.maxNbEvaluationPerPolicy);
    ASSERT_EQ(3.0, params.nbRegisters);
    ASSERT_EQ(2.0, params.nbThreads);
    ASSERT_EQ(200, params.nbGenerations);
    ASSERT_EQ(100, params.mutation.tpg.nbRoots);
    ASSERT_EQ(5, params.mutation.tpg.nbActions);
    ASSERT_EQ(3, params.mutation.tpg.maxInitOutgoingEdges);
    ASSERT_EQ(60, params.mutation.tpg.maxOutgoingEdges);
    ASSERT_EQ(0.8, params.mutation.tpg.pEdgeDeletion);
    ASSERT_EQ(0.8, params.mutation.tpg.pEdgeAddition);
    ASSERT_EQ(0.8, params.mutation.tpg.pProgramMutation);
    ASSERT_EQ(0.3, params.mutation.tpg.pEdgeDestinationChange);
    ASSERT_EQ(0.6, params.mutation.tpg.pEdgeDestinationIsAction);
    ASSERT_EQ(40, params.mutation.prog.maxProgramSize);
    ASSERT_EQ(0.7, params.mutation.prog.pDelete);
    ASSERT_EQ(0.7, params.mutation.prog.pAdd);
    ASSERT_EQ(1.0, params.mutation.prog.pMutate);
    ASSERT_EQ(1.0, params.mutation.prog.pSwap);

<<<<<<< HEAD
	ASSERT_EQ(50, params.archiveSize);
	ASSERT_EQ(0.5, params.archivingProbability);
	ASSERT_EQ(50, params.nbIterationsPerPolicyEvaluation);
	ASSERT_EQ(5, params.maxNbActionsPerEval);
	ASSERT_EQ(0.85, params.ratioDeletedRoots);
	ASSERT_EQ(100, params.maxNbEvaluationPerPolicy);
	ASSERT_EQ(3.0, params.nbRegisters);
	ASSERT_EQ(2.0, params.nbThreads);
	ASSERT_EQ(200, params.nbGenerations);
	ASSERT_EQ(true, params.doValidation);
	ASSERT_EQ(100, params.mutation.tpg.nbRoots);
	ASSERT_EQ(5, params.mutation.tpg.nbActions);
	ASSERT_EQ(3, params.mutation.tpg.maxInitOutgoingEdges);
	ASSERT_EQ(60, params.mutation.tpg.maxOutgoingEdges);
	ASSERT_EQ(0.8, params.mutation.tpg.pEdgeDeletion);
	ASSERT_EQ(0.8, params.mutation.tpg.pEdgeAddition);
	ASSERT_EQ(0.8, params.mutation.tpg.pProgramMutation);
	ASSERT_EQ(0.3, params.mutation.tpg.pEdgeDestinationChange);
	ASSERT_EQ(0.6, params.mutation.tpg.pEdgeDestinationIsAction);
	ASSERT_EQ(40, params.mutation.prog.maxProgramSize);
	ASSERT_EQ(0.7, params.mutation.prog.pDelete);
	ASSERT_EQ(0.7, params.mutation.prog.pAdd);
	ASSERT_EQ(1.0, params.mutation.prog.pMutate);
	ASSERT_EQ(1.0, params.mutation.prog.pSwap);
=======
    // check default parameters
    Learn::LearningParameters params2;
>>>>>>> 95ce7742

    File::ParametersParser::readConfigFile(
        TESTS_DAT_PATH "paramsWithWrongOne.json", root);
    File::ParametersParser::setAllParamsFrom(root, params2);

<<<<<<< HEAD
	File::ParametersParser::readConfigFile(TESTS_DAT_PATH "paramsWithWrongOne.json", root);
	File::ParametersParser::setAllParamsFrom(root, params2);

	ASSERT_TRUE(params2.nbThreads > 0) << "A default nbThreads value should be set when no one is specified";
    ASSERT_EQ(params2.doValidation, false) << "Default validation should be false";
=======
    ASSERT_TRUE(params2.nbThreads > 0)
        << "A default nbThreads value should be set when no one is specified";
>>>>>>> 95ce7742
    ASSERT_EQ(params2.nbRegisters, 8) << "Bad parameter should be ignored";
}

TEST(LearningParametersTest, loadParametersFromJson)
{
    Learn::LearningParameters params;
    ASSERT_NO_THROW(File::ParametersParser::loadParametersFromJson(
        TESTS_DAT_PATH "params.json", params));
    // only testing 1 parameter as readConfigFile was already tested
    ASSERT_EQ(params.nbRegisters, 3.0)
        << "There should be 3 registers according to the params file";
}<|MERGE_RESOLUTION|>--- conflicted
+++ resolved
@@ -59,7 +59,7 @@
         << "Ill-formed parameters file should result in no root filling";
 
     File::ParametersParser::readConfigFile(TESTS_DAT_PATH "params.json", root);
-    ASSERT_EQ(10, root.size())
+    ASSERT_EQ(11, root.size())
         << "Wrong number of elements in parsed json file";
     ASSERT_EQ(9, root["mutation"]["tpg"].size())
         << "Wrong number of elements in parsed json file";
@@ -93,6 +93,7 @@
     ASSERT_EQ(3.0, params.nbRegisters);
     ASSERT_EQ(2.0, params.nbThreads);
     ASSERT_EQ(200, params.nbGenerations);
+    ASSERT_EQ(true, params.doValidation);
     ASSERT_EQ(100, params.mutation.tpg.nbRoots);
     ASSERT_EQ(5, params.mutation.tpg.nbActions);
     ASSERT_EQ(3, params.mutation.tpg.maxInitOutgoingEdges);
@@ -108,50 +109,20 @@
     ASSERT_EQ(1.0, params.mutation.prog.pMutate);
     ASSERT_EQ(1.0, params.mutation.prog.pSwap);
 
-<<<<<<< HEAD
-	ASSERT_EQ(50, params.archiveSize);
-	ASSERT_EQ(0.5, params.archivingProbability);
-	ASSERT_EQ(50, params.nbIterationsPerPolicyEvaluation);
-	ASSERT_EQ(5, params.maxNbActionsPerEval);
-	ASSERT_EQ(0.85, params.ratioDeletedRoots);
-	ASSERT_EQ(100, params.maxNbEvaluationPerPolicy);
-	ASSERT_EQ(3.0, params.nbRegisters);
-	ASSERT_EQ(2.0, params.nbThreads);
-	ASSERT_EQ(200, params.nbGenerations);
-	ASSERT_EQ(true, params.doValidation);
-	ASSERT_EQ(100, params.mutation.tpg.nbRoots);
-	ASSERT_EQ(5, params.mutation.tpg.nbActions);
-	ASSERT_EQ(3, params.mutation.tpg.maxInitOutgoingEdges);
-	ASSERT_EQ(60, params.mutation.tpg.maxOutgoingEdges);
-	ASSERT_EQ(0.8, params.mutation.tpg.pEdgeDeletion);
-	ASSERT_EQ(0.8, params.mutation.tpg.pEdgeAddition);
-	ASSERT_EQ(0.8, params.mutation.tpg.pProgramMutation);
-	ASSERT_EQ(0.3, params.mutation.tpg.pEdgeDestinationChange);
-	ASSERT_EQ(0.6, params.mutation.tpg.pEdgeDestinationIsAction);
-	ASSERT_EQ(40, params.mutation.prog.maxProgramSize);
-	ASSERT_EQ(0.7, params.mutation.prog.pDelete);
-	ASSERT_EQ(0.7, params.mutation.prog.pAdd);
-	ASSERT_EQ(1.0, params.mutation.prog.pMutate);
-	ASSERT_EQ(1.0, params.mutation.prog.pSwap);
-=======
     // check default parameters
     Learn::LearningParameters params2;
->>>>>>> 95ce7742
 
     File::ParametersParser::readConfigFile(
         TESTS_DAT_PATH "paramsWithWrongOne.json", root);
     File::ParametersParser::setAllParamsFrom(root, params2);
 
-<<<<<<< HEAD
+
 	File::ParametersParser::readConfigFile(TESTS_DAT_PATH "paramsWithWrongOne.json", root);
 	File::ParametersParser::setAllParamsFrom(root, params2);
 
-	ASSERT_TRUE(params2.nbThreads > 0) << "A default nbThreads value should be set when no one is specified";
+	ASSERT_TRUE(params2.nbThreads > 0)
+	    << "A default nbThreads value should be set when no one is specified";
     ASSERT_EQ(params2.doValidation, false) << "Default validation should be false";
-=======
-    ASSERT_TRUE(params2.nbThreads > 0)
-        << "A default nbThreads value should be set when no one is specified";
->>>>>>> 95ce7742
     ASSERT_EQ(params2.nbRegisters, 8) << "Bad parameter should be ignored";
 }
 
