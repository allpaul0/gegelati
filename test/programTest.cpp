/**
 * Copyright or © or Copr. IETR/INSA - Rennes (2019 - 2020) :
 *
 * Karol Desnos <kdesnos@insa-rennes.fr> (2019 - 2020)
 * Nicolas Sourbier <nsourbie@insa-rennes.fr> (2019)
 *
 * GEGELATI is an open-source reinforcement learning framework for training
 * artificial intelligence based on Tangled Program Graphs (TPGs).
 *
 * This software is governed by the CeCILL-C license under French law and
 * abiding by the rules of distribution of free software. You can use,
 * modify and/ or redistribute the software under the terms of the CeCILL-C
 * license as circulated by CEA, CNRS and INRIA at the following URL
 * "http://www.cecill.info".
 *
 * As a counterpart to the access to the source code and rights to copy,
 * modify and redistribute granted by the license, users are provided only
 * with a limited warranty and the software's author, the holder of the
 * economic rights, and the successive licensors have only limited
 * liability.
 *
 * In this respect, the user's attention is drawn to the risks associated
 * with loading, using, modifying and/or developing or reproducing the
 * software by the user in light of its specific status of free software,
 * that may mean that it is complicated to manipulate, and that also
 * therefore means that it is reserved for developers and experienced
 * professionals having in-depth computer knowledge. Users are therefore
 * encouraged to load and test the software's suitability as regards their
 * requirements in conditions enabling the security of their systems and/or
 * data to be ensured and, more generally, to use and operate it in the
 * same conditions as regards security.
 *
 * The fact that you are presently reading this means that you have had
 * knowledge of the CeCILL-C license and that you accept its terms.
 */

#include <gtest/gtest.h>
#include <vector>

#include "data/dataHandler.h"
#include "data/primitiveTypeArray.h"
#include "instructions/addPrimitiveType.h"
#include "instructions/lambdaInstruction.h"
#include "instructions/set.h"
#include "program/line.h"
#include "program/program.h"

class ProgramTest : public ::testing::Test
{
  protected:
    const size_t size1{24};
    const size_t size2{32};
    std::vector<std::reference_wrapper<const Data::DataHandler>> vect;
    Instructions::Set set;
    Environment* e;

    virtual void SetUp()
    {
        vect.push_back(
            *(new Data::PrimitiveTypeArray<double>((unsigned int)size1)));
        vect.push_back(
            *(new Data::PrimitiveTypeArray<int>((unsigned int)size2)));

        set.add(*(new Instructions::AddPrimitiveType<int>()));
        std::function<double(double,double)> minus = [](double a, double b)
        {
            return a-b;
        };
        set.add(*(new Instructions::LambdaInstruction<double,double>(minus)));

        e = new Environment(set, vect, 8, 5);
    }

    virtual void TearDown()
    {
        delete e;
        delete (&(vect.at(0).get()));
        delete (&(vect.at(1).get()));
        delete (&set.getInstruction(0));
        delete (&set.getInstruction(1));
    }
};

TEST_F(ProgramTest, ProgramConstructor)
{
    Program::Program* p;
    ASSERT_NO_THROW({ p = new Program::Program(*e,5); })
        << "Something went wrong when constructing a Program with a valid "
           "Environment.";

    ASSERT_NO_THROW({ delete p; })
        << "Something went wrong when destructing a Program with a valid "
           "Environment and empty lines.";
}

TEST_F(ProgramTest, ProgramGetEnvironment)
{
    Program::Program p(*e,5);

    ASSERT_EQ(&p.getEnvironment(), e)
        << "Environment of a Program differs from the one given at "
           "construction. (pointer comparison)";
}

TEST_F(ProgramTest, AddEmptyLineAtKnownPosition)
{
    Program::Program* p = new Program::Program(*e,5);
    Program::Line* l;
    ASSERT_NO_THROW(l = &p->addNewLine(0);)
        << "Inserting a single empty line at position 0 in an empty program "
           "should not be an issue at insertion.";

    // Check that line is set to only zero values.
    ASSERT_EQ(l->getDestinationIndex(), 0)
        << "New line Destination is not set to 0.";
    ASSERT_EQ(l->getInstructionIndex(), 0)
        << "New line Instruction is not set to 0.";
    for (int i = 0; i < e->getMaxNbOperands(); i++) {
        ASSERT_EQ(l->getOperand(i).first, 0)
            << "New line operand source index is not set to 0.";
        ASSERT_EQ(l->getOperand(i).second, 0)
            << "New line operand location is not set to 0.";
    }

    ASSERT_THROW(p->addNewLine(2), std::out_of_range)
        << "Insertion of a line beyond the program end should fail.";

    ASSERT_NO_THROW(p->addNewLine(0);)
        << "Inserting a single empty line at position 0 in a nonempty program "
           "should not be an issue at insertion.";
    ASSERT_NO_THROW(p->addNewLine(p->getNbLines());)
        << "Inserting a single empty line at the end of a nonempty program "
           "should not be an issue at insertion.";
    ASSERT_NO_THROW(p->addNewLine(1);)
        << "Inserting a single empty line in the middle of a nonempty program "
           "should not be an issue at insertion.";

    ASSERT_NO_THROW(delete p;)
        << "Destructing a non empty program should not be an issue.";
}

TEST_F(ProgramTest, AddEmptyLineAndDestruction)
{
    Program::Program* p = new Program::Program(*e,5);
    Program::Line* l;
    ASSERT_NO_THROW(l = &p->addNewLine();)
        << "Inserting a single empty line in an empty program should not be an "
           "issue at insertion.";

    // Check that line is set to only zero values.
    ASSERT_EQ(l->getDestinationIndex(), 0)
        << "New line Destination is not set to 0.";
    ASSERT_EQ(l->getInstructionIndex(), 0)
        << "New line Instruction is not set to 0.";
    for (int i = 0; i < e->getMaxNbOperands(); i++) {
        ASSERT_EQ(l->getOperand(i).first, 0)
            << "New line operand source index is not set to 0.";
        ASSERT_EQ(l->getOperand(i).second, 0)
            << "New line operand location is not set to 0.";
    }

    ASSERT_NO_THROW(delete p;)
        << "Destructing a non empty program should not be an issue.";
}

TEST_F(ProgramTest, CopyConstructor)
{
    Program::Program* p0 = new Program::Program(*e,5);
    Program::Line& l = p0->addNewLine();

    // Initialize some line attributes
    l.setDestinationIndex(1);
    l.setInstructionIndex(1);
    l.setOperand(0, 2, 24);

    // Create a copy of p0.
    Program::Program p1(*p0);

    // Check that environment of the program are the same (pointer)
    ASSERT_EQ(&p0->getEnvironment(), &p1.getEnvironment())
        << "Environment reference was not copied on Program copy construction "
           "(pointer comparison).";
    // Check that line in the program are not the same (pointer)
    ASSERT_NE(&p0->getLine(0), &p1.getLine(0))
        << "Line in the program was not duplicated on Program copy "
           "construction (pointer comparison).";

    // Change the original program to make sure accessed values are duplicates
    // and not pointers to the same data
    l.setDestinationIndex(0);
    l.setInstructionIndex(0);
    l.setOperand(0, 0, 0);

    // Check that line attributes have been duplicated
    // May be redundant with lineTest...?
    ASSERT_EQ(p1.getLine(0).getDestinationIndex(), 1)
        << "Line destinationIndex value was not copied on Program copy.";
    ASSERT_EQ(p1.getLine(0).getInstructionIndex(), 1)
        << "Line instructionIndex value was not copied on Program copy.";
    ASSERT_EQ(p1.getLine(0).getOperand(0).first, 2)
        << "Line operand.dataSource index value was not copied on Program "
           "copy.";
    ASSERT_EQ(p1.getLine(0).getOperand(0).second, 24)
        << "Line operand.location value was not copied on Program copy.";
}

TEST_F(ProgramTest, ProgramSwapLines)
{
    Program::Program p(*e,5);

    std::vector<Program::Line*> lines;
    for (auto i = 0; i < 10; i++) {
        lines.push_back(&p.addNewLine());
    }

    ASSERT_NO_THROW(p.swapLines(2, 7))
        << "Swapping line with valid indexes failed.";
    ASSERT_EQ(lines.at(7), &p.getLine(2))
        << "Swapping line did not give the expected result. (pointer "
           "comparison)";
    ASSERT_EQ(lines.at(2), &p.getLine(7))
        << "Swapping line did not give the expected result. (pointer "
           "comparison)";

    ASSERT_THROW(p.swapLines(3, 10), std::out_of_range)
        << "Swapping lines beyond the program length should throw an "
           "exception.";
}

TEST_F(ProgramTest, getProgramNbLines)
{
    Program::Program p(*e,5);
    ASSERT_EQ(p.getNbLines(), 0) << "Empty program nb lines should be 0.";
    p.addNewLine();
    ASSERT_EQ(p.getNbLines(), 1)
        << "A single line was just added to the Program.";
}

TEST_F(ProgramTest, GetProgramLine)
{
    Program::Program p(*e,5);
    Program::Line& l1 = p.addNewLine();
    Program::Line& l2 = p.addNewLine();
    Program::Line& l3 = p.addNewLine();

    Program::Line& l4 = p.getLine(0);
    ASSERT_EQ(&l4, &l1)
        << "Line retrieved is not the right one (based on pointer comparison).";

    const Program::Program& constP = p;
    const Program::Line& l5 = constP.getLine(1);
    ASSERT_EQ(&l5, &l2)
        << "Line retrieved is not the right one (based on pointer comparison).";

    ASSERT_THROW(p.getLine(3), std::out_of_range)
        << "Getting line outside of the Program did not fail as expected.";
    ASSERT_THROW(constP.getLine(3), std::out_of_range)
        << "Getting line outside of the Program did not fail as expected.";
}

TEST_F(ProgramTest, RemoveProgramLine)
{
    Program::Program p(*e,5);
    Program::Line& l1 = p.addNewLine();
    Program::Line& l2 = p.addNewLine();
    Program::Line& l3 = p.addNewLine();

    ASSERT_NO_THROW(p.removeLine(1))
        << "Could not remove a line with a valid index.";
    ASSERT_EQ(p.getNbLines(), 2)
        << "Program length after removal of a line is incorrect.";
    ASSERT_THROW(p.removeLine(2), std::out_of_range)
        << "Removing a non-existing line should throw an exception.";
}

TEST_F(ProgramTest, identifyIntronsAndIsIntron)
{
    // Create a new environment with instruction accessing arrays
    set.add(
        *new Instructions::LambdaInstruction<const double[2], const double[2]>(
            [](const double a[2], const double b[2]) {
                return a[0] * b[0] + a[1] * b[1];
            }));

    Environment localE(set, vect, 8, 5);

    // Create a program with 2 introns
    Program::Program p(localE,5);
    Program::Line& l1 = p.addNewLine();
    Program::Line& l2 = p.addNewLine();
    Program::Line& l3 = p.addNewLine();
    Program::Line& l4 = p.addNewLine();

    // L4: Register 0 = func(Register {1,2}, DataSource_1{[4],[5]})
    l4.setDestinationIndex(0);
    l4.setOperand(0, 0, 1);
    l4.setOperand(1, 1, 4);
    l4.setInstructionIndex(2); // Lambda

    // L3: Register 3 = Datasource_1[0] + DataSource_1[0] (Intron)
    l3.setDestinationIndex(3);
    l3.setOperand(0, 1, 0);
    l3.setOperand(1, 1, 0);
    l3.setInstructionIndex(0);

    // L2: Register 1 = Datasource_1[2] + DataSource_1[2]
    l2.setDestinationIndex(1);
    l2.setOperand(0, 1, 2);
    l2.setOperand(1, 1, 2);
    l2.setInstructionIndex(0);

    // L1: Register 0 = Register 1 * constant (Intron)
    l1.setDestinationIndex(0);
    l1.setOperand(0, 0, 1);
    l1.setInstructionIndex(1); // MultByConst

    // Identify introns
    uint64_t nbIntrons = 0;
    ASSERT_NO_THROW(nbIntrons = p.identifyIntrons())
        << "Identification of intron lines failed unexpectedly.";
    ASSERT_EQ(nbIntrons, 2)
        << "Number of identified introns is not as expected.";

    // Check which line is an intron
    ASSERT_TRUE(p.isIntron(0))
        << "Line 0 wrongfully detected as not an intron.";
    ASSERT_FALSE(p.isIntron(1)) << "Line 1 wrongfully detected as an intron.";
    ASSERT_TRUE(p.isIntron(2))
        << "Line 2 wrongfully detected as not an intron.";
    ASSERT_FALSE(p.isIntron(3)) << "Line 3 wrongfully detected as an intron.";

    // cleanup
    delete (&set.getInstruction(2));
}

<<<<<<< HEAD
TEST_F(ProgramTest, constants)
{
    // Create a program with constants
    Program::Program p(*e,5);

    //add some constants to the program (-2,-1,0,1)
    for(int j = 0; j < 4; j++)
    {
        p.setConstantAt(j,j-2);
    }

	auto constants = p.getConstantHandler();
	size_t c_size =  0;
	ASSERT_NO_THROW(c_size = constants.getAddressSpace(typeid(Data::Constant))) 
		<< "The accessor to the programs constants failed";
    ASSERT_EQ(p.getConstantsAddressSpace(), c_size)
        << "The returned size of the constant adress space is incorrect";
    //access a constant
    ASSERT_EQ(p.getConstantAt(2), 0)
        << "The accessed constant has the wrong value";
    //access a constant out of range
    ASSERT_THROW(p.getConstantAt(10), std::out_of_range)
        << "Accessing a constant out of range should throw an exception.";
    //modify a constant
    p.setConstantAt(0,5);
    ASSERT_EQ(p.getConstantAt(0), 5)
        << "The value of the constant should have changed";
    //modify a constant out of range
    ASSERT_THROW(p.setConstantAt(10,5), std::out_of_range)
        << "modifying a constant out of range should throw an exception.";
=======
TEST_F(ProgramTest, HasIdenticalBehavior)
{
    Instructions::Set localSet;

    localSet.add(*(new Instructions::AddPrimitiveType<double>()));
    localSet.add(*(new Instructions::AddPrimitiveType<int>()));
    Environment localEnv(localSet, vect, 8);

    // Create 2 Programs
    Program::Program p1(localEnv), p2(localEnv);

    // Check that they are identical when empty
    ASSERT_TRUE(p1.hasIdenticalBehavior(p2))
        << "Two empty Program should have an identical behaviour.";

    // Add a few lines to p1
    Program::Line& p1l0 = p1.addNewLine();
    Program::Line& p1l1 = p1.addNewLine();
    Program::Line& p1l2 = p1.addNewLine();
    p1.identifyIntrons();
    // and p2
    Program::Line& p2l0 = p2.addNewLine();
    Program::Line& p2l1 = p2.addNewLine();
    Program::Line& p2l2 = p2.addNewLine();
    p2.identifyIntrons();

    // Check that they are identical when all lines are identical
    ASSERT_TRUE(p1.hasIdenticalBehavior(p2))
        << "Two strictly identical Program should have an identical behaviour.";

    // Make one line an intron in p1
    p1l2.setDestinationIndex(1);
    p1.identifyIntrons();
    ASSERT_TRUE(p1.isIntron(2)) << "Line should be an intron.";

    // Check difference
    ASSERT_FALSE(p1.hasIdenticalBehavior(p2))
        << "Program with different number of non-intron Line should be "
           "different.";

    // Make one line a different intron in p2
    p2l0.setDestinationIndex(3);
    p2.identifyIntrons();
    ASSERT_TRUE(p2.isIntron(0)) << "Line should be an intron.";

    // Check identity
    ASSERT_TRUE(p1.hasIdenticalBehavior(p2))
        << "Program with different intron position but identical non-intron "
           "lines should be identical.";

    // Add another intron line to p1
    Program::Line& p1l3 = p1.addNewLine();
    p1l3.setDestinationIndex(2);
    p1.identifyIntrons();
    ASSERT_TRUE(p1.isIntron(3)) << "Line should be an intron.";

    // Check identity
    ASSERT_TRUE(p1.hasIdenticalBehavior(p2))
        << "Program with different intron number but identical non-intron "
           "lines should be identical.";

    // Change p2 behavior
    p2l1.setInstructionIndex(1);
    p2l1.setOperand(0, 2, 1);
    p2l1.setOperand(1, 2, 2);

    // Check non identity
    ASSERT_FALSE(p1.hasIdenticalBehavior(p2))
        << "Program with different behavior should be detected as such.";

    // Cleanup
    delete &localSet.getInstruction(0);
    delete &localSet.getInstruction(1);
>>>>>>> d2af4c4b
}<|MERGE_RESOLUTION|>--- conflicted
+++ resolved
@@ -333,7 +333,6 @@
     delete (&set.getInstruction(2));
 }
 
-<<<<<<< HEAD
 TEST_F(ProgramTest, constants)
 {
     // Create a program with constants
@@ -364,7 +363,8 @@
     //modify a constant out of range
     ASSERT_THROW(p.setConstantAt(10,5), std::out_of_range)
         << "modifying a constant out of range should throw an exception.";
-=======
+}
+
 TEST_F(ProgramTest, HasIdenticalBehavior)
 {
     Instructions::Set localSet;
@@ -438,5 +438,4 @@
     // Cleanup
     delete &localSet.getInstruction(0);
     delete &localSet.getInstruction(1);
->>>>>>> d2af4c4b
 }