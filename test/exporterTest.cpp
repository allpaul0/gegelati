--- conflicted
+++ resolved
@@ -1,14 +1,9 @@
 #include <gtest/gtest.h>
 
-<<<<<<< HEAD
+#include <fstream>
+
 #include "data/dataHandler.h"
 #include "data/primitiveTypeArray.h"
-=======
-#include <fstream>
-
-#include "dataHandlers/dataHandler.h"
-#include "dataHandlers/primitiveTypeArray.h"
->>>>>>> c2fe5702
 #include "instructions/addPrimitiveType.h"
 #include "instructions/multByConstParam.h"
 #include "instructions/lambdaInstruction.h"
@@ -132,38 +127,4 @@
 	File::TPGGraphDotExporter dotExporter("exported_tpg.dot", *tpg);
 
 	ASSERT_NO_THROW(dotExporter.print()) << "File export was executed without error.";
-}
-
-TEST_F(ExporterTest, FileContentVerification) {
-	// This Test checks the content of the exported file against a golden reference.
-	File::TPGGraphDotExporter dotExporter("exported_tpg.dot", *tpg);
-
-	dotExporter.print();
-
-	std::ifstream goldenRef(TESTS_DAT_PATH "exported_tpg_ref.dot");
-	ASSERT_TRUE(goldenRef.is_open()) << "Could not open golden reference. Check project configuration.";
-
-	std::ifstream exportedFile("exported_tpg.dot");
-	ASSERT_TRUE(exportedFile) << "Could not open exported dot file.";
-
-	// Check the file content line by line
-	// print diffs in the console and count number of printed line.
-	uint64_t nbDiffs = 0;
-	uint64_t lineNumber = 0;
-	while (!exportedFile.eof() && !goldenRef.eof()) {
-		std::string lineRef;
-		std::getline(goldenRef, lineRef);
-
-		std::string lineExport;
-		std::getline(exportedFile, lineExport);
-
-		EXPECT_EQ(lineRef, lineExport) << "Diff at Line " << lineNumber;
-		nbDiffs += (lineRef != lineExport) ? 1 : 0;
-
-		lineNumber++;
-	}
-
-	ASSERT_EQ(exportedFile.eof(), goldenRef.eof()) << "Files have different length.";
-
-	ASSERT_EQ(nbDiffs, 0) << "Differences between reference file and exported file were detected.";
-}
+}