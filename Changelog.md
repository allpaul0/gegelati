--- conflicted
+++ resolved
@@ -4,11 +4,8 @@
 _20aa.mm.dd_
 
 ### New features
-<<<<<<< HEAD
 * Add ArrayWrapper and ArrayWrapper2D classes inheriting from DataHandler, in the Data namespace. These two classes act as a wrapper between a pointer to std::vector of data, and the DataHandler methods. Contrary to PrimitiveTypeArray and PrimitiveTypeArray2D, there is no need to copy all the data into the ArrayWrappers.
-=======
 * Learn::LearningParameters can now be exported into a commented JSon file using  the File::ParameterParser::writeParametersToJson() function.
->>>>>>> ae3ae2dc
 
 ### Changes
 * Update LABasicLogger to log rewards both on training and validation sets.
