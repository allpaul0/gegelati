--- conflicted
+++ resolved
@@ -126,24 +126,15 @@
          * @param[in] i The wanted index in the list of roots.
          * @return The root found at index i.
          */
-<<<<<<< HEAD
-        const TPG::TPGVertex* operator[](int i) const
-        {
-            return roots[i];
-        }
+
+        const TPG::TPGVertex* operator[](int i) const;
 
         /**
         * \brief Getter of the posOfStudiedRoot.
         *
         * @return The position of the evaluated root.
         */
-        virtual const int16_t getPosOfStudiedRoot() const
-        {
-            return posOfStudiedRoot;
-        }
-=======
-        const TPG::TPGVertex* operator[](int i) const;
->>>>>>> e6b6eae9
+        virtual const int16_t getPosOfStudiedRoot() const;
     };
 } // namespace Learn
 
