--- conflicted
+++ resolved
@@ -222,7 +222,6 @@
          */
         uint64_t identifyIntrons();
 
-<<<<<<< HEAD
 		/**
 		*  \brief get the constantHandler object of the Program
 		*
@@ -256,8 +255,7 @@
          */
         void setConstantAt(size_t index, Data::Constant value);
 
-=======
-        /**
+		/**
          * \brief Check if two Program have the same behavior.
          *
          * Two Program have the same behaviour if their sequence of non-intron
@@ -267,7 +265,6 @@
          * \param[in] other the Program whose behavior is compared.
          */
         bool hasIdenticalBehavior(const Program& other) const;
->>>>>>> d2af4c4b
     };
 } // namespace Program
 #endif