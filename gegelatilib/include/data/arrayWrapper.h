--- conflicted
+++ resolved
@@ -46,24 +46,8 @@
 
 #include "data/constant.h"
 #include "data/dataHandler.h"
-<<<<<<< HEAD
-#include "data/hash.h"
-
-#ifdef _MSC_VER
-/// Macro for getting type name in human readable format.
-#define DEMANGLE_TYPEID_NAME(name) name
-#elif __GNUC__
-#include <cxxabi.h>
-/// Macro for getting type name in human readable format.
-#define DEMANGLE_TYPEID_NAME(name)                                             \
-    abi::__cxa_demangle(name, nullptr, nullptr, nullptr)
-#else
-#error Unsupported compiler (yet): Check need for name demangling of typeid.name().
-#endif
-=======
 #include "data/demangle.h"
 #include "data/hash.h"
->>>>>>> cc116ff4
 
 namespace Data {
 
