#ifndef LA_BASIC_LOGGER_H
#define LA_BASIC_LOGGER_H

#include "log/LALogger.h"

namespace Log {

    /**
     * \brief Basic logger that will display some useful information
     *
     * The information logged by this LALogger are generation number, nb of
     * vertices, min, mean, avg score of this generation and to finish some
     * timing. Everything is logged like a tab with regularly spaced columns.
     */
    class LABasicLogger : public LALogger
    {
      private:
        /**
         * Width of columns when logging values.
         */
        int colWidth = 17;

<<<<<<< HEAD
        /**
        * \brief Logs the min, avg and max score of the generation.
        *
        * This method is used by the eval and valid callback as
        * they both have the same input and want to log the same elements
        * (min, avg max).
        */
        void logResults(
                std::multimap<std::shared_ptr<Learn::EvaluationResult>, const TPG::TPGVertex *> &results);

    public:
        /**
        * \brief Same constructor as LaLogger. Default output is cout.
        *
        * \param[in] out The output stream the logger will send elements to.
        */
        explicit LABasicLogger(std::ostream &out = std::cout) : LALogger(out) {}

        /**
        * Inherited via LaLogger
        *
        * \brief Logs the header (column names) of the tab that will be logged.
        */
        virtual void logHeader() override;
=======
      public:
        /**
         * \brief Same constructor as LaLogger. Default output is cout.
         *
         * \param[in] out The output stream the logger will send elements to.
         */
        explicit LABasicLogger(std::ostream& out = std::cout) : LALogger(out)
        {
            logHeader();
        };

        /**
         * \brief Logs the header (column names) of the tab that will be logged.
         */
        void logHeader();
>>>>>>> 95ce7742

        /**
         * Inherited via LaLogger.
         *
         * \brief Logs the generation and vertices nb of the tpg.
         *
         * \param[in] generationNumber The number of the current generation.
         * \param[in] tpg The current tpg of the learning agent.
         */
<<<<<<< HEAD
        virtual void
        logAfterPopulateTPG(uint64_t &generationNumber,
                            TPG::TPGGraph &tpg) override;
=======
        virtual void logAfterPopulateTPG(uint64_t& generationNumber,
                                         TPG::TPGGraph& tpg) override;
>>>>>>> 95ce7742

        /**
         * Inherited via LaLogger.
         *
         * \brief Logs the min, avg and max score of the generation.
         *
         * If doValidation is true, it only updates eval time.
         * The method logResults will be called in order to log
         * statistics about results (method shared with logAfterValidate).
         *
         * \param[in] results scores of the evaluation.
         */
        virtual void logAfterEvaluate(
            std::multimap<std::shared_ptr<Learn::EvaluationResult>,
                          const TPG::TPGVertex*>& results) override;

        /**
         * Inherited via LaLogger.
         *
         * \ brief Does nothing in this logger.
         *
         * \param[in] tpg The current tpg of the learning agent.
         */
<<<<<<< HEAD
        virtual void logAfterDecimate(TPG::TPGGraph &tpg) override {};

        /**
        * Inherited via LaLogger.
        *
        * \brief Logs the min, avg and max score of the generation.
        *
        * If doValidation is true, no eval results are logged so that
        * the logger can only show validation results.
        *
        * \param[in] results scores of the validation.
        */
        virtual void logAfterValidate(
                std::multimap<std::shared_ptr<Learn::EvaluationResult>, const TPG::TPGVertex *> &results) override;

        /**
        * Inherited via LaLogger
        *
        * \brief Logs the eval, valid (if doValidation is true)
        * and total running time.
        */
        virtual void logEndOfTraining() override;
    };


}
=======
        virtual void logAfterDecimate(TPG::TPGGraph& tpg) override;
    };
} // namespace Log
>>>>>>> 95ce7742

#endif<|MERGE_RESOLUTION|>--- conflicted
+++ resolved
@@ -20,7 +20,6 @@
          */
         int colWidth = 17;
 
-<<<<<<< HEAD
         /**
         * \brief Logs the min, avg and max score of the generation.
         *
@@ -45,23 +44,6 @@
         * \brief Logs the header (column names) of the tab that will be logged.
         */
         virtual void logHeader() override;
-=======
-      public:
-        /**
-         * \brief Same constructor as LaLogger. Default output is cout.
-         *
-         * \param[in] out The output stream the logger will send elements to.
-         */
-        explicit LABasicLogger(std::ostream& out = std::cout) : LALogger(out)
-        {
-            logHeader();
-        };
-
-        /**
-         * \brief Logs the header (column names) of the tab that will be logged.
-         */
-        void logHeader();
->>>>>>> 95ce7742
 
         /**
          * Inherited via LaLogger.
@@ -71,15 +53,8 @@
          * \param[in] generationNumber The number of the current generation.
          * \param[in] tpg The current tpg of the learning agent.
          */
-<<<<<<< HEAD
-        virtual void
-        logAfterPopulateTPG(uint64_t &generationNumber,
+        virtual void logAfterPopulateTPG(uint64_t &generationNumber,
                             TPG::TPGGraph &tpg) override;
-=======
-        virtual void logAfterPopulateTPG(uint64_t& generationNumber,
-                                         TPG::TPGGraph& tpg) override;
->>>>>>> 95ce7742
-
         /**
          * Inherited via LaLogger.
          *
@@ -102,8 +77,7 @@
          *
          * \param[in] tpg The current tpg of the learning agent.
          */
-<<<<<<< HEAD
-        virtual void logAfterDecimate(TPG::TPGGraph &tpg) override {};
+        virtual void logAfterDecimate(TPG::TPGGraph& tpg) override {};
 
         /**
         * Inherited via LaLogger.
@@ -116,7 +90,7 @@
         * \param[in] results scores of the validation.
         */
         virtual void logAfterValidate(
-                std::multimap<std::shared_ptr<Learn::EvaluationResult>, const TPG::TPGVertex *> &results) override;
+                std::multimap<std::shared_ptr<Learn::EvaluationResult>, const TPG::TPGVertex *>& results) override;
 
         /**
         * Inherited via LaLogger
@@ -129,10 +103,5 @@
 
 
 }
-=======
-        virtual void logAfterDecimate(TPG::TPGGraph& tpg) override;
-    };
-} // namespace Log
->>>>>>> 95ce7742
 
 #endif