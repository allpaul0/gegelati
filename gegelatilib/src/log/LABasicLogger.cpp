--- conflicted
+++ resolved
@@ -3,8 +3,8 @@
 
 #include "log/LABasicLogger.h"
 
-<<<<<<< HEAD
-void Log::LABasicLogger::logResults(std::multimap<std::shared_ptr<Learn::EvaluationResult>, const TPG::TPGVertex *> &results){
+void Log::LABasicLogger::logResults(std::multimap<std::shared_ptr<Learn::EvaluationResult>, const TPG::TPGVertex *> &results)
+{
     auto iter = results.begin();
     double min = iter->first->getResult();
     std::advance(iter, results.size() - 1);
@@ -19,7 +19,8 @@
           << std::setw(colWidth) << max;
 }
 
-void Log::LABasicLogger::logHeader() {
+void Log::LABasicLogger::logHeader()
+{
     // fixing float precision
     *this << std::setprecision(2) << std::fixed << std::left;
     *this << std::setw(colWidth) << "Gen" << std::setw(colWidth) << "NbVert"
@@ -33,23 +34,8 @@
 }
 
 void Log::LABasicLogger::logAfterPopulateTPG(uint64_t &generationNumber,
-                                             TPG::TPGGraph &tpg) {
-=======
-void Log::LABasicLogger::logHeader()
+                                             TPG::TPGGraph &tpg)
 {
-    // fixing float precision
-    *this << std::setprecision(2) << std::fixed << std::left;
-    *this << std::setw(colWidth) << "Gen" << std::setw(colWidth) << "NbVert"
-          << std::setw(colWidth) << "Min" << std::setw(colWidth) << "Avg"
-          << std::setw(colWidth) << "Max" << std::setw(colWidth)
-          << "Duration(eval)" << std::setw(colWidth) << "Duration(decim)"
-          << std::setw(colWidth) << "Total_time" << std::endl;
-}
-
-void Log::LABasicLogger::logAfterPopulateTPG(uint64_t& generationNumber,
-                                             TPG::TPGGraph& tpg)
-{
->>>>>>> 95ce7742
     *this << std::setw(colWidth) << generationNumber << std::setw(colWidth)
           << tpg.getNbVertices();
     // resets checkpoint to be able to show evaluation time
@@ -57,8 +43,8 @@
 }
 
 void Log::LABasicLogger::logAfterEvaluate(
-<<<<<<< HEAD
-        std::multimap<std::shared_ptr<Learn::EvaluationResult>, const TPG::TPGVertex *> &results) {
+        std::multimap<std::shared_ptr<Learn::EvaluationResult>, const TPG::TPGVertex *> &results)
+{
     evalTime = getDurationFrom(*checkpoint);
 
     // we only log results statistics if there is no validation
@@ -71,7 +57,8 @@
 }
 
 void Log::LABasicLogger::logAfterValidate(
-        std::multimap<std::shared_ptr<Learn::EvaluationResult>, const TPG::TPGVertex *> &results) {
+        std::multimap<std::shared_ptr<Learn::EvaluationResult>, const TPG::TPGVertex *> &results)
+{
     validTime = getDurationFrom(*checkpoint);
 
     // being in this method means validation is active, and so we are sure we
@@ -79,38 +66,12 @@
     logResults(results);
 }
 
-void Log::LABasicLogger::logEndOfTraining() {
+void Log::LABasicLogger::logEndOfTraining()
+{
     *this << std::setw(colWidth) << evalTime;
     if(doValidation) {
         *this << std::setw(colWidth) << validTime;
     }
     *this << std::setw(colWidth) << getDurationFrom(*start)
           << std::endl;
-=======
-    std::multimap<std::shared_ptr<Learn::EvaluationResult>,
-                  const TPG::TPGVertex*>& results)
-{
-    auto iter = results.begin();
-    double min = iter->first->getResult();
-    std::advance(iter, results.size() - 1);
-    double max = iter->first->getResult();
-    double avg = std::accumulate(
-        results.begin(), results.end(), 0.0,
-        [](double acc,
-           std::pair<std::shared_ptr<Learn::EvaluationResult>,
-                     const TPG::TPGVertex*>
-               pair) -> double { return acc + pair.first->getResult(); });
-    avg /= (double)results.size();
-    *this << std::setw(colWidth) << min << std::setw(colWidth) << avg
-          << std::setw(colWidth) << max << std::setw(colWidth)
-          << getDurationFrom(*checkpoint);
-    // resets checkpoint to be able to show decimation time
-    chronoFromNow();
-}
-
-void Log::LABasicLogger::logAfterDecimate(TPG::TPGGraph& tpg)
-{
-    *this << std::setw(colWidth) << getDurationFrom(*checkpoint)
-          << std::setw(colWidth) << getDurationFrom(*start) << std::endl;
->>>>>>> 95ce7742
 }