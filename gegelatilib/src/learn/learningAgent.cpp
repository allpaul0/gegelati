--- conflicted
+++ resolved
@@ -373,7 +373,7 @@
     }
 }
 
-<<<<<<< HEAD
+
 std::shared_ptr<Learn::Job> Learn::LearningAgent::makeJob(
     int num, TPG::TPGGraph* tpgGraph)
 {
@@ -388,8 +388,7 @@
 }
 
 std::queue<std::shared_ptr<Learn::Job>> Learn::LearningAgent::makeJobs(
-    Learn::LearningMode mode, TPG::TPGGraph* tpgGraph)
-{
+    Learn::LearningMode mode, TPG::TPGGraph* tpgGraph) {
     // sets the tpg to the Learning Agent's one if no one was specified
     tpgGraph = tpgGraph == nullptr ? &tpg : tpgGraph;
 
@@ -400,20 +399,19 @@
         // learning agent in order to stay determinist
         if (mode == TRAINING) {
             archiveSeed = this->rng.getUnsignedInt64(0, UINT64_MAX);
-        }
-        else {
+        } else {
             archiveSeed = 0;
         }
         auto job = std::make_shared<Learn::Job>(
-            Learn::Job(i, archiveSeed, {tpgGraph->getRootVertices()[i]}));
+                Learn::Job(i, archiveSeed, {tpgGraph->getRootVertices()[i]}));
         jobs.push(job);
     }
     return jobs;
-=======
+}
+
 void Learn::LearningAgent::forgetPreviousResults()
 {
     resultsPerRoot.clear();
     bestRoot.first = nullptr;
     bestRoot.second = nullptr;
->>>>>>> 198a5611
 }