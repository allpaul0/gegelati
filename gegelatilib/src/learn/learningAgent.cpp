/**
 * Copyright or © or Copr. IETR/INSA - Rennes (2019 - 2020) :
 *
 * Karol Desnos <kdesnos@insa-rennes.fr> (2019 - 2020)
 * Nicolas Sourbier <nsourbie@insa-rennes.fr> (2019 - 2020)
 *
 * GEGELATI is an open-source reinforcement learning framework for training
 * artificial intelligence based on Tangled Program Graphs (TPGs).
 *
 * This software is governed by the CeCILL-C license under French law and
 * abiding by the rules of distribution of free software. You can use,
 * modify and/ or redistribute the software under the terms of the CeCILL-C
 * license as circulated by CEA, CNRS and INRIA at the following URL
 * "http://www.cecill.info".
 *
 * As a counterpart to the access to the source code and rights to copy,
 * modify and redistribute granted by the license, users are provided only
 * with a limited warranty and the software's author, the holder of the
 * economic rights, and the successive licensors have only limited
 * liability.
 *
 * In this respect, the user's attention is drawn to the risks associated
 * with loading, using, modifying and/or developing or reproducing the
 * software by the user in light of its specific status of free software,
 * that may mean that it is complicated to manipulate, and that also
 * therefore means that it is reserved for developers and experienced
 * professionals having in-depth computer knowledge. Users are therefore
 * encouraged to load and test the software's suitability as regards their
 * requirements in conditions enabling the security of their systems and/or
 * data to be ensured and, more generally, to use and operate it in the
 * same conditions as regards security.
 *
 * The fact that you are presently reading this means that you have had
 * knowledge of the CeCILL-C license and that you accept its terms.
 */

#include <inttypes.h>

#include "data/hash.h"
#include "learn/evaluationResult.h"
#include "mutator/rng.h"
#include "mutator/tpgMutator.h"
#include "tpg/tpgExecutionEngine.h"

#include "learn/learningAgent.h"

TPG::TPGGraph& Learn::LearningAgent::getTPGGraph()
{
    return this->tpg;
}

const Archive& Learn::LearningAgent::getArchive() const
{
    return this->archive;
}

Mutator::RNG& Learn::LearningAgent::getRNG()
{
    return this->rng;
}

void Learn::LearningAgent::init(uint64_t seed)
{
    // Initialize Randomness
    this->rng.setSeed(seed);

    // Initialize the tpg
    Mutator::TPGMutator::initRandomTPG(this->tpg, params.mutation, this->rng);

    // Clear the archive
    this->archive.clear();

    // Clear the best root
    this->bestRoot = {nullptr, nullptr};
}

<<<<<<< HEAD
void Learn::LearningAgent::addLogger(Log::LALogger &logger) {
    logger.doValidation = params.doValidation;
    // logs for example the headers of the columns the logger will print
    logger.logHeader();
=======
void Learn::LearningAgent::addLogger(Log::LALogger& logger)
{
>>>>>>> 95ce7742
    loggers.push_back(std::reference_wrapper<Log::LALogger>(logger));
}

bool Learn::LearningAgent::isRootEvalSkipped(
    const TPG::TPGVertex& root,
    std::shared_ptr<Learn::EvaluationResult>& previousResult) const
{
    // Has the root already been evaluated more times than
    // params.maxNbEvaluationPerPolicy
    const auto& iter = this->resultsPerRoot.find(&root);
    if (iter != this->resultsPerRoot.end()) {
        // The root has already been evaluated
        previousResult = iter->second;
        return iter->second->getNbEvaluation() >=
               params.maxNbEvaluationPerPolicy;
<<<<<<< HEAD
    } else {
=======
    }
    else {
>>>>>>> 95ce7742
        previousResult = nullptr;
        return false;
    }
}

<<<<<<< HEAD
std::shared_ptr<Learn::EvaluationResult>
Learn::LearningAgent::evaluateRoot(TPG::TPGExecutionEngine &tee,
                                   const TPG::TPGVertex &root,
                                   uint64_t generationNumber,
                                   Learn::LearningMode mode,
                                   LearningEnvironment &le) const {
    // Skip the root evaluation process if enough evaluations were already performed.
    // In the evaluation mode only.
=======
std::shared_ptr<Learn::EvaluationResult> Learn::LearningAgent::evaluateRoot(
    TPG::TPGExecutionEngine& tee, const TPG::TPGVertex& root,
    uint64_t generationNumber, Learn::LearningMode mode,
    LearningEnvironment& le) const
{
    // Skip the root evaluation process if enough evaluations were already
    // performed. In the evaluation mode only.
>>>>>>> 95ce7742
    std::shared_ptr<Learn::EvaluationResult> previousEval;
    if (mode == TRAINING && this->isRootEvalSkipped(root, previousEval)) {
        return previousEval;
    }

    // Init results
    double result = 0.0;

    // Evaluate nbIteration times
    for (auto i = 0; i < this->params.nbIterationsPerPolicyEvaluation; i++) {
        // Compute a Hash
        Data::Hash<uint64_t> hasher;
        uint64_t hash = hasher(generationNumber) ^ hasher(i);

        // Reset the learning Environment
        le.reset(hash, mode);

        uint64_t nbActions = 0;
        while (!le.isTerminal() &&
               nbActions < this->params.maxNbActionsPerEval) {
            // Get the action
<<<<<<< HEAD
            uint64_t actionID = ((const TPG::TPGAction *) tee.executeFromRoot(
                    root).back())->getActionID();
=======
            uint64_t actionID =
                ((const TPG::TPGAction*)tee.executeFromRoot(root).back())
                    ->getActionID();
>>>>>>> 95ce7742
            // Do it
            le.doAction(actionID);
            // Count actions
            nbActions++;
        }

        // Update results
        result += le.getScore();
    }

    // Create the EvaluationResult
<<<<<<< HEAD
    auto evaluationResult = std::shared_ptr<EvaluationResult>(
            new EvaluationResult(
                    result / (double) params.nbIterationsPerPolicyEvaluation,
                    params.nbIterationsPerPolicyEvaluation));
=======
    auto evaluationResult =
        std::shared_ptr<EvaluationResult>(new EvaluationResult(
            result / (double)params.nbIterationsPerPolicyEvaluation,
            params.nbIterationsPerPolicyEvaluation));
>>>>>>> 95ce7742

    // Combine it with previous one if any
    if (previousEval != nullptr) {
        *evaluationResult += *previousEval;
    }
    return evaluationResult;
}

<<<<<<< HEAD
std::multimap<std::shared_ptr<Learn::EvaluationResult>, const TPG::TPGVertex *>
Learn::LearningAgent::evaluateAllRoots(uint64_t generationNumber,
                                       Learn::LearningMode mode) {
    std::multimap<std::shared_ptr<EvaluationResult>, const TPG::TPGVertex *> result;

    // Create the TPGExecutionEngine for this evaluation.
    // The engine uses the Archive only in training mode.
    TPG::TPGExecutionEngine tee(this->env, (mode == LearningMode::TRAINING)
                                           ? &this->archive : NULL);
=======
std::multimap<std::shared_ptr<Learn::EvaluationResult>, const TPG::TPGVertex*>
Learn::LearningAgent::evaluateAllRoots(uint64_t generationNumber,
                                       Learn::LearningMode mode)
{
    std::multimap<std::shared_ptr<EvaluationResult>, const TPG::TPGVertex*>
        result;

    // Create the TPGExecutionEngine for this evaluation.
    // The engine uses the Archive only in training mode.
    TPG::TPGExecutionEngine tee(
        this->env, (mode == LearningMode::TRAINING) ? &this->archive : NULL);
>>>>>>> 95ce7742

    for (const TPG::TPGVertex* root : this->tpg.getRootVertices()) {
        // Before each root evaluation, set a new seed for the archive in
        // TRAINING Mode Else, archiving should be deactivate anyway
        if (mode == LearningMode::TRAINING) {
            this->archive.setRandomSeed(
<<<<<<< HEAD
                    this->rng.getUnsignedInt64(0, UINT64_MAX));
        }

        std::shared_ptr<EvaluationResult> avgScore = this->evaluateRoot(tee,
                                                                        *root,
                                                                        generationNumber,
                                                                        mode,
                                                                        this->learningEnvironment);
=======
                this->rng.getUnsignedInt64(0, UINT64_MAX));
        }

        std::shared_ptr<EvaluationResult> avgScore = this->evaluateRoot(
            tee, *root, generationNumber, mode, this->learningEnvironment);
>>>>>>> 95ce7742
        result.emplace(avgScore, root);
    }

    return result;
}

void Learn::LearningAgent::trainOneGeneration(uint64_t generationNumber)
{
    // Populate Sequentially
    Mutator::TPGMutator::populateTPG(this->tpg, this->archive,
                                     this->params.mutation, this->rng,
                                     maxNbThreads);
    for (auto logger : loggers) {
        logger.get().logAfterPopulateTPG(generationNumber, tpg);
    }

    // Evaluate
<<<<<<< HEAD
    auto results = this->evaluateAllRoots(generationNumber,
                                          LearningMode::TRAINING);
=======
    auto results =
        this->evaluateAllRoots(generationNumber, LearningMode::TRAINING);
>>>>>>> 95ce7742
    for (auto logger : loggers) {
        logger.get().logAfterEvaluate(results);
    }

    // Remove worst performing roots
    decimateWorstRoots(results);
    for (auto logger : loggers) {
        logger.get().logAfterDecimate(tpg);
    }

    // Update the best (code duplicate in ParallelLearningAgent)
    this->updateEvaluationRecords(results);

    // Does a validation or not according to the parameter doValidation
    if (params.doValidation) {
        auto result = evaluateAllRoots(generationNumber,
                                       Learn::LearningMode::VALIDATION);
        for (auto logger : loggers) {
            logger.get().logAfterValidate(results);
        }
    }

    for (auto logger : loggers) {
        logger.get().logEndOfTraining();
    }
}

void Learn::LearningAgent::decimateWorstRoots(
    std::multimap<std::shared_ptr<EvaluationResult>, const TPG::TPGVertex*>&
        results)
{
    // Some actions may be encountered but not removed while scanning the
    // results map they should be re-inserted to the list before leaving the
    // method.
    std::multimap<std::shared_ptr<EvaluationResult>, const TPG::TPGVertex*>
        preservedActionRoots;

    auto i = 0;
    while (i < floor(this->params.ratioDeletedRoots *
<<<<<<< HEAD
                     (double) params.mutation.tpg.nbRoots)
           && results.size() > 0) {
=======
                     (double)params.mutation.tpg.nbRoots) &&
           results.size() > 0) {
>>>>>>> 95ce7742
        // If the root is an action, do not remove it!
        if (typeid(*results.begin()->second) != typeid(TPG::TPGAction)) {
            tpg.removeVertex(*results.begin()->second);
            // Removed stored result (if any)
            this->resultsPerRoot.erase(results.begin()->second);
        }
        else {
            preservedActionRoots.insert(*results.begin());
            i--; // no vertex was actually removed
        }
        results.erase(results.begin());

        // Increment loop counter
        i++;
    }

    // Restore root actions
    results.insert(preservedActionRoots.begin(), preservedActionRoots.end());
}

<<<<<<< HEAD
uint64_t
Learn::LearningAgent::train(volatile bool &altTraining, bool printProgressBar) {
=======
uint64_t Learn::LearningAgent::train(volatile bool& altTraining,
                                     bool printProgressBar)
{
>>>>>>> 95ce7742
    const int barLength = 50;
    uint64_t generationNumber = 0;

    while (!altTraining && generationNumber < this->params.nbGenerations) {
        // Train one generation
        trainOneGeneration(generationNumber);
        generationNumber++;

        // Print progressBar (homemade, probably not ideal)
        if (printProgressBar) {
            printf("\rTraining ["); // back
            // filling ratio
<<<<<<< HEAD
            double ratio = (double) generationNumber /
                           (double) this->params.nbGenerations;
            int filledPart = (int) ((double) ratio * (double) barLength);
=======
            double ratio =
                (double)generationNumber / (double)this->params.nbGenerations;
            int filledPart = (int)((double)ratio * (double)barLength);
>>>>>>> 95ce7742
            // filled part
            for (int i = 0; i < filledPart; i++) {
                printf("%c", (char)219);
            }

            // empty part
            for (int i = filledPart; i < barLength; i++) {
                printf(" ");
            }

            printf("] %4.2f%%", ratio * 100.00);
        }
    }

    if (printProgressBar) {
        if (!altTraining) {
            printf("\nTraining completed\n");
<<<<<<< HEAD
        } else {
=======
        }
        else {
>>>>>>> 95ce7742
            printf("\nTraining alted at generation %" PRIu64 ".\n",
                   generationNumber);
        }
    }
    return generationNumber;
}

void Learn::LearningAgent::updateEvaluationRecords(
    std::multimap<std::shared_ptr<EvaluationResult>, const TPG::TPGVertex*>
        results)
{
    { // Update resultsPerRoot
        for (auto result : results) {
            auto mapIterator = this->resultsPerRoot.find(result.second);
            if (mapIterator == this->resultsPerRoot.end()) {
                // First time this root is evaluated
                this->resultsPerRoot.emplace(result.second, result.first);
            }
            else if (result.first != mapIterator->second) {
                // This root has already been evaluated.
                // If the received result pointer is different from the one
                // stored in the map, update the one in the map by replacing it
                // with the new one (which was combined with the pre-existing
                // one in evalRoot)
                mapIterator->second = result.first;
            }
        }
    }

    { // Update bestRoot
        auto iterator = --results.end();
        const std::shared_ptr<EvaluationResult> evaluation = iterator->first;
        const TPG::TPGVertex* candidate = iterator->second;
        // Test the three replacement cases
        // from the simpler to the most complex to test
        if (this->bestRoot.first == nullptr         // NULL case
            || *this->bestRoot.second < *evaluation // new high-score case
            || !this->tpg.hasVertex(
<<<<<<< HEAD
                *this->bestRoot.first) // bestRoot disappearance
                ) {
=======
                   *this->bestRoot.first) // bestRoot disappearance
        ) {
>>>>>>> 95ce7742
            // Replace the best root
            this->bestRoot = {candidate, evaluation};
        }

        // Otherwise do nothing
    }
}

const std::pair<const TPG::TPGVertex*,
                std::shared_ptr<Learn::EvaluationResult>>&
Learn::LearningAgent::getBestRoot() const
{
    return this->bestRoot;
}

void Learn::LearningAgent::keepBestPolicy()
{
    // Evaluate all roots
    if (this->tpg.hasVertex(*this->bestRoot.first)) {
        auto bestRootVertex = this->bestRoot.first;

        // Remove all but the best root from the tpg
        while (this->tpg.getNbRootVertices() != 1) {
            auto roots = this->tpg.getRootVertices();
            for (auto root : roots) {
                if (root != bestRootVertex) {
                    tpg.removeVertex(*root);
                }
            }
        }
    }
}<|MERGE_RESOLUTION|>--- conflicted
+++ resolved
@@ -74,15 +74,11 @@
     this->bestRoot = {nullptr, nullptr};
 }
 
-<<<<<<< HEAD
-void Learn::LearningAgent::addLogger(Log::LALogger &logger) {
+void Learn::LearningAgent::addLogger(Log::LALogger &logger)
+{
     logger.doValidation = params.doValidation;
     // logs for example the headers of the columns the logger will print
     logger.logHeader();
-=======
-void Learn::LearningAgent::addLogger(Log::LALogger& logger)
-{
->>>>>>> 95ce7742
     loggers.push_back(std::reference_wrapper<Log::LALogger>(logger));
 }
 
@@ -98,27 +94,13 @@
         previousResult = iter->second;
         return iter->second->getNbEvaluation() >=
                params.maxNbEvaluationPerPolicy;
-<<<<<<< HEAD
-    } else {
-=======
     }
     else {
->>>>>>> 95ce7742
         previousResult = nullptr;
         return false;
     }
 }
 
-<<<<<<< HEAD
-std::shared_ptr<Learn::EvaluationResult>
-Learn::LearningAgent::evaluateRoot(TPG::TPGExecutionEngine &tee,
-                                   const TPG::TPGVertex &root,
-                                   uint64_t generationNumber,
-                                   Learn::LearningMode mode,
-                                   LearningEnvironment &le) const {
-    // Skip the root evaluation process if enough evaluations were already performed.
-    // In the evaluation mode only.
-=======
 std::shared_ptr<Learn::EvaluationResult> Learn::LearningAgent::evaluateRoot(
     TPG::TPGExecutionEngine& tee, const TPG::TPGVertex& root,
     uint64_t generationNumber, Learn::LearningMode mode,
@@ -126,7 +108,6 @@
 {
     // Skip the root evaluation process if enough evaluations were already
     // performed. In the evaluation mode only.
->>>>>>> 95ce7742
     std::shared_ptr<Learn::EvaluationResult> previousEval;
     if (mode == TRAINING && this->isRootEvalSkipped(root, previousEval)) {
         return previousEval;
@@ -148,14 +129,9 @@
         while (!le.isTerminal() &&
                nbActions < this->params.maxNbActionsPerEval) {
             // Get the action
-<<<<<<< HEAD
-            uint64_t actionID = ((const TPG::TPGAction *) tee.executeFromRoot(
-                    root).back())->getActionID();
-=======
             uint64_t actionID =
                 ((const TPG::TPGAction*)tee.executeFromRoot(root).back())
                     ->getActionID();
->>>>>>> 95ce7742
             // Do it
             le.doAction(actionID);
             // Count actions
@@ -167,17 +143,10 @@
     }
 
     // Create the EvaluationResult
-<<<<<<< HEAD
-    auto evaluationResult = std::shared_ptr<EvaluationResult>(
-            new EvaluationResult(
-                    result / (double) params.nbIterationsPerPolicyEvaluation,
-                    params.nbIterationsPerPolicyEvaluation));
-=======
     auto evaluationResult =
         std::shared_ptr<EvaluationResult>(new EvaluationResult(
             result / (double)params.nbIterationsPerPolicyEvaluation,
             params.nbIterationsPerPolicyEvaluation));
->>>>>>> 95ce7742
 
     // Combine it with previous one if any
     if (previousEval != nullptr) {
@@ -186,17 +155,6 @@
     return evaluationResult;
 }
 
-<<<<<<< HEAD
-std::multimap<std::shared_ptr<Learn::EvaluationResult>, const TPG::TPGVertex *>
-Learn::LearningAgent::evaluateAllRoots(uint64_t generationNumber,
-                                       Learn::LearningMode mode) {
-    std::multimap<std::shared_ptr<EvaluationResult>, const TPG::TPGVertex *> result;
-
-    // Create the TPGExecutionEngine for this evaluation.
-    // The engine uses the Archive only in training mode.
-    TPG::TPGExecutionEngine tee(this->env, (mode == LearningMode::TRAINING)
-                                           ? &this->archive : NULL);
-=======
 std::multimap<std::shared_ptr<Learn::EvaluationResult>, const TPG::TPGVertex*>
 Learn::LearningAgent::evaluateAllRoots(uint64_t generationNumber,
                                        Learn::LearningMode mode)
@@ -208,29 +166,17 @@
     // The engine uses the Archive only in training mode.
     TPG::TPGExecutionEngine tee(
         this->env, (mode == LearningMode::TRAINING) ? &this->archive : NULL);
->>>>>>> 95ce7742
 
     for (const TPG::TPGVertex* root : this->tpg.getRootVertices()) {
         // Before each root evaluation, set a new seed for the archive in
         // TRAINING Mode Else, archiving should be deactivate anyway
         if (mode == LearningMode::TRAINING) {
             this->archive.setRandomSeed(
-<<<<<<< HEAD
-                    this->rng.getUnsignedInt64(0, UINT64_MAX));
-        }
-
-        std::shared_ptr<EvaluationResult> avgScore = this->evaluateRoot(tee,
-                                                                        *root,
-                                                                        generationNumber,
-                                                                        mode,
-                                                                        this->learningEnvironment);
-=======
                 this->rng.getUnsignedInt64(0, UINT64_MAX));
         }
 
         std::shared_ptr<EvaluationResult> avgScore = this->evaluateRoot(
             tee, *root, generationNumber, mode, this->learningEnvironment);
->>>>>>> 95ce7742
         result.emplace(avgScore, root);
     }
 
@@ -248,13 +194,8 @@
     }
 
     // Evaluate
-<<<<<<< HEAD
-    auto results = this->evaluateAllRoots(generationNumber,
-                                          LearningMode::TRAINING);
-=======
     auto results =
         this->evaluateAllRoots(generationNumber, LearningMode::TRAINING);
->>>>>>> 95ce7742
     for (auto logger : loggers) {
         logger.get().logAfterEvaluate(results);
     }
@@ -294,13 +235,8 @@
 
     auto i = 0;
     while (i < floor(this->params.ratioDeletedRoots *
-<<<<<<< HEAD
-                     (double) params.mutation.tpg.nbRoots)
-           && results.size() > 0) {
-=======
                      (double)params.mutation.tpg.nbRoots) &&
            results.size() > 0) {
->>>>>>> 95ce7742
         // If the root is an action, do not remove it!
         if (typeid(*results.begin()->second) != typeid(TPG::TPGAction)) {
             tpg.removeVertex(*results.begin()->second);
@@ -321,14 +257,9 @@
     results.insert(preservedActionRoots.begin(), preservedActionRoots.end());
 }
 
-<<<<<<< HEAD
-uint64_t
-Learn::LearningAgent::train(volatile bool &altTraining, bool printProgressBar) {
-=======
 uint64_t Learn::LearningAgent::train(volatile bool& altTraining,
                                      bool printProgressBar)
 {
->>>>>>> 95ce7742
     const int barLength = 50;
     uint64_t generationNumber = 0;
 
@@ -341,15 +272,9 @@
         if (printProgressBar) {
             printf("\rTraining ["); // back
             // filling ratio
-<<<<<<< HEAD
-            double ratio = (double) generationNumber /
-                           (double) this->params.nbGenerations;
-            int filledPart = (int) ((double) ratio * (double) barLength);
-=======
             double ratio =
                 (double)generationNumber / (double)this->params.nbGenerations;
             int filledPart = (int)((double)ratio * (double)barLength);
->>>>>>> 95ce7742
             // filled part
             for (int i = 0; i < filledPart; i++) {
                 printf("%c", (char)219);
@@ -367,12 +292,8 @@
     if (printProgressBar) {
         if (!altTraining) {
             printf("\nTraining completed\n");
-<<<<<<< HEAD
-        } else {
-=======
         }
         else {
->>>>>>> 95ce7742
             printf("\nTraining alted at generation %" PRIu64 ".\n",
                    generationNumber);
         }
@@ -411,13 +332,8 @@
         if (this->bestRoot.first == nullptr         // NULL case
             || *this->bestRoot.second < *evaluation // new high-score case
             || !this->tpg.hasVertex(
-<<<<<<< HEAD
-                *this->bestRoot.first) // bestRoot disappearance
-                ) {
-=======
                    *this->bestRoot.first) // bestRoot disappearance
         ) {
->>>>>>> 95ce7742
             // Replace the best root
             this->bestRoot = {candidate, evaluation};
         }
