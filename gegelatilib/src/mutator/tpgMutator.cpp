--- conflicted
+++ resolved
@@ -353,16 +353,12 @@
     do {
 
         // Mutate until something is mutated (i.e. the function returns true)
-<<<<<<< HEAD
-        while (!Mutator::ProgramMutator::mutateProgram(*newProg, params, rng));
-=======
         // And until the program behavior is changed
         while (
             !(Mutator::ProgramMutator::mutateProgram(*newProg, params, rng) &&
               !(newProgCopy != nullptr &&
                 newProg->hasIdenticalBehavior(*newProgCopy))))
             ;
->>>>>>> d2af4c4b
         // Check for uniqueness in archive
         auto archivedDataHandlers = archive.getDataHandlers();
         std::map<size_t, double> hashesAndResults;
